package at.roteskreuz.stopcorona.model.repositories

import android.content.SharedPreferences
import androidx.work.WorkManager
import at.roteskreuz.stopcorona.constants.Constants
import at.roteskreuz.stopcorona.model.api.ApiInteractor
import at.roteskreuz.stopcorona.model.db.dao.SessionDao
import at.roteskreuz.stopcorona.model.db.dao.TemporaryExposureKeysDao
import at.roteskreuz.stopcorona.model.entities.configuration.DbConfiguration
import at.roteskreuz.stopcorona.model.entities.exposure.DbSentTemporaryExposureKeys
import at.roteskreuz.stopcorona.model.entities.infection.exposure_keys.ApiDiagnosisKeysBatch
import at.roteskreuz.stopcorona.model.entities.infection.exposure_keys.ApiIndexOfDiagnosisKeysArchives
import at.roteskreuz.stopcorona.model.entities.infection.info.WarningType
import at.roteskreuz.stopcorona.model.entities.infection.message.MessageType
import at.roteskreuz.stopcorona.model.entities.session.*
<<<<<<< HEAD
import at.roteskreuz.stopcorona.model.exceptions.SilentError
import at.roteskreuz.stopcorona.model.workers.DelayedExposureBroadcastReceiverCallWorker
=======
import at.roteskreuz.stopcorona.model.entities.session.ProcessingPhase.DailyBatch
import at.roteskreuz.stopcorona.model.entities.session.ProcessingPhase.FullBatch
import at.roteskreuz.stopcorona.model.exceptions.SilentError
>>>>>>> 9d2b132d
import at.roteskreuz.stopcorona.model.workers.DownloadInfectionMessagesWorker
import at.roteskreuz.stopcorona.model.workers.ExposureMatchingWorker
import at.roteskreuz.stopcorona.skeleton.core.model.helpers.AppDispatchers
import at.roteskreuz.stopcorona.skeleton.core.model.helpers.State
import at.roteskreuz.stopcorona.skeleton.core.model.helpers.StateObserver
import at.roteskreuz.stopcorona.skeleton.core.utils.booleanSharedPreferencesProperty
import at.roteskreuz.stopcorona.skeleton.core.utils.observeBoolean
import at.roteskreuz.stopcorona.utils.endOfTheUtcDay
import at.roteskreuz.stopcorona.utils.extractLatestRedAndYellowContactDate
import at.roteskreuz.stopcorona.utils.minusDays
import io.reactivex.Observable
import kotlinx.coroutines.CoroutineScope
import kotlinx.coroutines.async
import kotlinx.coroutines.coroutineScope
import kotlinx.coroutines.withContext
import org.threeten.bp.Instant
import timber.log.Timber
import java.util.UUID
import kotlin.coroutines.CoroutineContext

/**
 * Repository for managing infection messages.
 */
interface InfectionMessengerRepository {

    /**
     * Enqueue download and processing infection messages.
     */
    fun enqueueDownloadingNewMessages()

    /**
     * Store to DB the sent temporary exposure keys.
     */
    suspend fun storeSentTemporaryExposureKeys(temporaryExposureKeys: List<TemporaryExposureKeysWrapper>)

    /**
     * Start a process of downloading diagnosis keys (previously known as infection messages)
     */
    suspend fun fetchAndForwardNewDiagnosisKeysToTheExposureNotificationFramework()

    /**
     * Get the sent temporary exposure keys.
     */
    suspend fun getSentTemporaryExposureKeysByMessageType(messageType: MessageType): List<DbSentTemporaryExposureKeys>

    /**
     * Observe info if someone has recovered.
     * To hide it user must call [someoneHasRecoveredMessageSeen].
     */
    fun observeSomeoneHasRecoveredMessage(): Observable<Boolean>

    /**
     * Show the message someone has recovered.
     */
    fun setSomeoneHasRecovered()

    /**
     * Hide the message someone has recovered.
     */
    fun someoneHasRecoveredMessageSeen()

    /**
     * Enqueue the next work request to run the exposure matching algorithm.
     */
    fun enqueueNextExposureMatching()

    /**
     * Fetch [com.google.android.gms.nearby.exposurenotification.ExposureSummary]  and
     * [com.google.android.gms.nearby.exposurenotification.ExposureInformation] based on the token
     * and the user health status and process the information to a exposure health status which
     * will be displayed in the UI.
     */
    suspend fun processKeysBasedOnToken(token: String)
}

class InfectionMessengerRepositoryImpl(
    private val appDispatchers: AppDispatchers,
    private val apiInteractor: ApiInteractor,
    private val sessionDao: SessionDao,
    private val temporaryExposureKeysDao: TemporaryExposureKeysDao,
    private val preferences: SharedPreferences,
    private val quarantineRepository: QuarantineRepository,
    private val workManager: WorkManager,
    private val exposureNotificationRepository: ExposureNotificationRepository,
    private val configurationRepository: ConfigurationRepository
) : InfectionMessengerRepository,
    CoroutineScope {

    companion object {
        private const val PREF_SOMEONE_HAS_RECOVERED = Constants.Prefs.INFECTION_MESSENGER_REPOSITORY_PREFIX + "someone_has_recovered"
    }

    private val downloadMessagesStateObserver = StateObserver()

    override val coroutineContext: CoroutineContext
        get() = appDispatchers.Default

    private var someoneHasRecovered: Boolean by preferences.booleanSharedPreferencesProperty(
        PREF_SOMEONE_HAS_RECOVERED,
        false
    )

    override fun enqueueDownloadingNewMessages() {
        DownloadInfectionMessagesWorker.enqueueDownloadInfection(workManager)
    }

    override suspend fun storeSentTemporaryExposureKeys(temporaryExposureKeys: List<TemporaryExposureKeysWrapper>) {
        temporaryExposureKeysDao.insertSentTemporaryExposureKeys(temporaryExposureKeys)
    }

    override suspend fun processKeysBasedOnToken(token: String) {
        val fullSession = sessionDao.getFullSession(token) ?: run {
            Timber.e(SilentError(IllegalStateException("Session for token $token not found")))
            return
        }

        // To be safe (form exceptions) assume processing is finished until it is overwritten below
        var processingFinished = true
        try {
            val configuration = configurationRepository.getConfiguration() ?: run {
                Timber.e(SilentError(IllegalStateException("no configuration present, failing silently")))
                return
            }

            processingFinished = when (fullSession.session.processingPhase) {
                FullBatch -> {
                    Timber.d("Let´s evaluate the fullbatch based on the summary and the current warning state")
                    processResultsOfFullBatch(configuration, fullSession)
                }
                DailyBatch -> {
                    Timber.d("Let´s evaluate the next daily batch based on the summary and the current warning state ")
                    processResultsOfNextDailyBatch(configuration, fullSession)
                }
            }
        } finally {
            if (processingFinished) {
                // No further processing has been scheduled.
                cleanUpSession(fullSession)
            }
        }
    }

<<<<<<< HEAD
        if (sessionDao.isSessionScheduled(token)) {
            sessionDao.deleteScheduledSession(token)
        } else {
            if (configuration.scheduledProcessingIn5Min != false) {
                Timber.w("Session $token was already processed")
                return
            }
        }

        val fullSession: DbFullSession = sessionDao.getFullSession(token)
=======
    private suspend fun cleanUpSession(fullSession: DbFullSession) {
        exposureNotificationRepository.removeDiagnosisKeyBatchParts(fullSession.fullBatchParts)
        exposureNotificationRepository.removeDiagnosisKeyBatchParts(fullSession.dailyBatchesParts)
        sessionDao.deleteSession(fullSession.session)
    }
>>>>>>> 9d2b132d

    private suspend fun processResultsOfNextDailyBatch(
        configuration: DbConfiguration,
        fullSession: DbFullSession
    ): Boolean {
        val exposureInformation =
            exposureNotificationRepository.getExposureInformationWithPotentiallyInformingTheUser(fullSession.session.currentToken)

        val dates = exposureInformation.extractLatestRedAndYellowContactDate(configuration.dailyRiskThreshold)

        val firstRedDay = dates.firstRedDay
        val firstYellowDay = fullSession.session.firstYellowDay ?: dates.firstYellowDay.also { Timber.e("Yellow warning found") }
        sessionDao.updateSession(fullSession.session.copy(firstYellowDay = dates.firstYellowDay))

        // Found red warning? Done processing.
        firstRedDay?.let { _ ->
            firstYellowDay?.let { _ ->
                quarantineRepository.receivedWarning(WarningType.YELLOW, timeOfContact = firstYellowDay)
            } ?: quarantineRepository.revokeLastYellowContactDate()

            quarantineRepository.receivedWarning(WarningType.RED, timeOfContact = firstRedDay)
            Timber.e("Red warning found. Done processing.")
            return true // Processing done
        }

        val remainingDailyBatchesParts = fullSession.remainingDailyBatchesParts
        // End of batch without red warning? Done processing.
        if (remainingDailyBatchesParts.isEmpty()) {
            quarantineRepository.revokeLastRedContactDate()
            firstYellowDay?.let { _ ->
                quarantineRepository.receivedWarning(WarningType.YELLOW, timeOfContact = firstYellowDay)
                Timber.e("Done processing. Only Yellow warning(s) found")
            } ?: run {
                Timber.e("Done processing. No warnings found")
                quarantineRepository.revokeLastYellowContactDate()
            }
            return true // Processing done
        }

        return processAndDropNextDayPersistState(remainingDailyBatchesParts, fullSession)
    }

    private suspend fun processResultsOfFullBatch(
        configuration: DbConfiguration,
        fullSession: DbFullSession
    ): Boolean {
        val currentWarningType = fullSession.session.warningType
        val token = fullSession.session.currentToken
        val summary = exposureNotificationRepository.determineRiskWithoutInformingUser(token)

        when (currentWarningType) {
            WarningType.YELLOW, WarningType.RED -> {
                if (summary.summationRiskScore < configuration.dailyRiskThreshold) {
                    quarantineRepository.revokeLastRedContactDate()
                    quarantineRepository.revokeLastYellowContactDate()
                    return true // Processing done
                } else {
                    val exposureInformations = exposureNotificationRepository.getExposureInformationWithPotentiallyInformingTheUser(token)

                    val dates = exposureInformations.extractLatestRedAndYellowContactDate(configuration.dailyRiskThreshold)

                    dates.firstRedDay?.let {
                        quarantineRepository.receivedWarning(WarningType.RED, dates.firstRedDay)
                    }
                    dates.firstYellowDay?.let {
                        quarantineRepository.receivedWarning(WarningType.YELLOW, dates.firstYellowDay)
                    }
                    // Only revoce quarantines after all new quarantines are known.
                    // When switching from yellow to red, if we revoke yellow above imediately, the red quarantine is not yet known and the
                    // quarantine end tile is triggered in the ui
                    if (dates.firstRedDay == null) quarantineRepository.revokeLastRedContactDate()
                    if (dates.firstYellowDay == null) quarantineRepository.revokeLastYellowContactDate()

                    return true // Processing done
                }
            }
            WarningType.GREEN -> {
                //we are above risc for the last days!!!
                if (summary.summationRiskScore >= configuration.dailyRiskThreshold) {

                    //1. let´s remove batches we definitly don´t need
                    val relevantDailyBatchesParts = fullSession.dailyBatchesParts.filter { dailyBatchPart ->
                        // [   ][   ][ 2 ][   ][now]
                        // xxxxxxxxxxxxxxx|<- this is the reference date for minusDays(2)
                        // we want all the xxxxxxxxxxxxxxx
                        val referenceDate = Instant.now().minusDays(summary.daysSinceLastExposure.toLong()).endOfTheUtcDay()
                        dailyBatchPart.intervalStart < referenceDate.epochSecond
                    }
                    Timber.d("filtered the relevantDailyBatchesParts to length ${relevantDailyBatchesParts.size} ")
                    return processAndDropNextDayPersistState(relevantDailyBatchesParts, fullSession)
                } else {
                    Timber.d("We are still WarningType.GREEN")
                    return true // Processing done
                }
            }
        }
    }

    /**
     * we find the batch files of the next day, process them and drop them from the database
     *
     * @return True if processing has finished. False if more batches are expected to come
     */
    private suspend fun processAndDropNextDayPersistState(
        relevantDailyBatchParts: List<DbDailyBatchPart>,
        fullSession: DbFullSession
    ): Boolean {
        val listOfDailyBatchParts = relevantDailyBatchParts
            .groupBy { dailyBatchPart ->
                dailyBatchPart.intervalStart
            }.toSortedMap().map { (_, dailyBatchParts) ->
                dailyBatchParts
            }

        if (listOfDailyBatchParts.isEmpty()) {
            Timber.e(
                SilentError(java.lang.IllegalStateException("processAndDropNextDayPersistState should not be called with empty list of batches")))
            return true // Processing done
        }

        val batchToProcess = listOfDailyBatchParts.first()
        sessionDao.updateDailyBatchParts(batchToProcess.map { it.copy(processed = true) })

        val newToken = UUID.randomUUID().toString()
        sessionDao.updateSession(fullSession.session.copy(
            currentToken = newToken,
            processingPhase = DailyBatch
        ))
        Timber.d("Processing the next day files: ${batchToProcess.joinToString(",") { it.fileName }} ")
        return exposureNotificationRepository.provideDiagnosisKeyBatch(batchToProcess, newToken)
    }

    override suspend fun fetchAndForwardNewDiagnosisKeysToTheExposureNotificationFramework() {
        if (downloadMessagesStateObserver.currentState is State.Loading) {
            Timber.e(SilentError(IllegalStateException("we´re trying to download but we´re still downloading...")))
            return
        }

        downloadMessagesStateObserver.loading()
        withContext(coroutineContext) {
            val contextToken = UUID.randomUUID().toString()
            try {
                val warningType = quarantineRepository.getCurrentWarningType()
<<<<<<< HEAD
=======
                val token = UUID.randomUUID().toString()
>>>>>>> 9d2b132d
                val index = apiInteractor.getIndexOfDiagnosisKeysArchives()
                val fullBatchParts = fetchFullBatchDiagnosisKeys(index.fullBatchForWarningType(warningType))
                val dailyBatchesParts = fetchDailyBatchesDiagnosisKeys(index.dailyBatches)

                val fullSession = DbFullSession(
                    session = DbSession(
                        currentToken = token,
                        warningType = warningType,
                        processingPhase = FullBatch,
                        firstYellowDay = null
                    ),
                    fullBatchParts = fullBatchParts,
                    dailyBatchesParts = dailyBatchesParts
                )

                sessionDao.insertFullSession(fullSession)
                exposureNotificationRepository.provideDiagnosisKeyBatch(fullBatchParts, token)
            } catch (e: Exception) {
                Timber.e(e, "Downloading new diagnosis keys failed")
                downloadMessagesStateObserver.error(e)
            } finally {
                sessionDao.insertScheduledSession(DbScheduledSession(contextToken))
                // schedule calling [ExposureNotificationBroadcastReceiver.onReceive] in 5 min
                if (configurationRepository.getConfiguration()?.scheduledProcessingIn5Min != false) {
                    DelayedExposureBroadcastReceiverCallWorker.enqueueDelayedExposureReceiverCall(workManager, contextToken)
                }
                downloadMessagesStateObserver.idle()
            }
        }
    }

    private fun ApiIndexOfDiagnosisKeysArchives.fullBatchForWarningType(warningType: WarningType): ApiDiagnosisKeysBatch {
        return when (warningType) {
            WarningType.YELLOW, WarningType.RED -> full14DaysBatch
            WarningType.GREEN -> full07DaysBatch
        }
    }

    private suspend fun fetchDailyBatchesDiagnosisKeys(dailyBatches: List<ApiDiagnosisKeysBatch>)
        : List<DbDailyBatchPart> {
        return coroutineScope {
            dailyBatches.flatMap { dailyBatch ->
                dailyBatch.batchFilePaths.mapIndexed { index, path ->
                    async {
                        DbDailyBatchPart(
                            batchNumber = index,
                            intervalStart = dailyBatch.intervalToEpochSeconds,
                            fileName = apiInteractor.downloadContentDeliveryFile(path)
                        )
                    }
                }.map {
                    it.await()
                }
            }
        }
    }

    private suspend fun fetchFullBatchDiagnosisKeys(batch: ApiDiagnosisKeysBatch): List<DbFullBatchPart> {
        return batch.batchFilePaths.mapIndexed { index, path ->
            DbFullBatchPart(
                batchNumber = index,
                intervalStart = batch.intervalToEpochSeconds,
                fileName = apiInteractor.downloadContentDeliveryFile(path)
            )
        }
    }

    override fun observeSomeoneHasRecoveredMessage(): Observable<Boolean> {
        return preferences.observeBoolean(PREF_SOMEONE_HAS_RECOVERED, false)
    }

    override suspend fun getSentTemporaryExposureKeysByMessageType(messageType: MessageType): List<DbSentTemporaryExposureKeys> {
        return temporaryExposureKeysDao.getSentTemporaryExposureKeysByMessageType(messageType)
    }

    override fun setSomeoneHasRecovered() {
        someoneHasRecovered = true
    }

    override fun someoneHasRecoveredMessageSeen() {
        someoneHasRecovered = false
    }

    override fun enqueueNextExposureMatching() {
        ExposureMatchingWorker.enqueueNextExposureMatching(workManager)
    }
}

/**
 * Describes a temporary exposure key, it's associated random password and messageType.
 */
data class TemporaryExposureKeysWrapper(
    val rollingStartIntervalNumber: Int,
    val password: UUID,
    val messageType: MessageType
)<|MERGE_RESOLUTION|>--- conflicted
+++ resolved
@@ -13,14 +13,11 @@
 import at.roteskreuz.stopcorona.model.entities.infection.info.WarningType
 import at.roteskreuz.stopcorona.model.entities.infection.message.MessageType
 import at.roteskreuz.stopcorona.model.entities.session.*
-<<<<<<< HEAD
-import at.roteskreuz.stopcorona.model.exceptions.SilentError
-import at.roteskreuz.stopcorona.model.workers.DelayedExposureBroadcastReceiverCallWorker
-=======
+import at.roteskreuz.stopcorona.model.entities.session.*
 import at.roteskreuz.stopcorona.model.entities.session.ProcessingPhase.DailyBatch
 import at.roteskreuz.stopcorona.model.entities.session.ProcessingPhase.FullBatch
 import at.roteskreuz.stopcorona.model.exceptions.SilentError
->>>>>>> 9d2b132d
+import at.roteskreuz.stopcorona.model.workers.DelayedExposureBroadcastReceiverCallWorker
 import at.roteskreuz.stopcorona.model.workers.DownloadInfectionMessagesWorker
 import at.roteskreuz.stopcorona.model.workers.ExposureMatchingWorker
 import at.roteskreuz.stopcorona.skeleton.core.model.helpers.AppDispatchers
@@ -145,6 +142,15 @@
                 return
             }
 
+            if (sessionDao.isSessionScheduled(token)) {
+                sessionDao.deleteScheduledSession(token)
+            } else {
+                if (configuration.scheduledProcessingIn5Min != false) {
+                    Timber.w("Session $token was already processed")
+                    return
+                }
+            }
+
             processingFinished = when (fullSession.session.processingPhase) {
                 FullBatch -> {
                     Timber.d("Let´s evaluate the fullbatch based on the summary and the current warning state")
@@ -163,24 +169,11 @@
         }
     }
 
-<<<<<<< HEAD
-        if (sessionDao.isSessionScheduled(token)) {
-            sessionDao.deleteScheduledSession(token)
-        } else {
-            if (configuration.scheduledProcessingIn5Min != false) {
-                Timber.w("Session $token was already processed")
-                return
-            }
-        }
-
-        val fullSession: DbFullSession = sessionDao.getFullSession(token)
-=======
     private suspend fun cleanUpSession(fullSession: DbFullSession) {
         exposureNotificationRepository.removeDiagnosisKeyBatchParts(fullSession.fullBatchParts)
         exposureNotificationRepository.removeDiagnosisKeyBatchParts(fullSession.dailyBatchesParts)
         sessionDao.deleteSession(fullSession.session)
     }
->>>>>>> 9d2b132d
 
     private suspend fun processResultsOfNextDailyBatch(
         configuration: DbConfiguration,
@@ -321,13 +314,9 @@
 
         downloadMessagesStateObserver.loading()
         withContext(coroutineContext) {
-            val contextToken = UUID.randomUUID().toString()
+            val token = UUID.randomUUID().toString()
             try {
                 val warningType = quarantineRepository.getCurrentWarningType()
-<<<<<<< HEAD
-=======
-                val token = UUID.randomUUID().toString()
->>>>>>> 9d2b132d
                 val index = apiInteractor.getIndexOfDiagnosisKeysArchives()
                 val fullBatchParts = fetchFullBatchDiagnosisKeys(index.fullBatchForWarningType(warningType))
                 val dailyBatchesParts = fetchDailyBatchesDiagnosisKeys(index.dailyBatches)
@@ -349,10 +338,10 @@
                 Timber.e(e, "Downloading new diagnosis keys failed")
                 downloadMessagesStateObserver.error(e)
             } finally {
-                sessionDao.insertScheduledSession(DbScheduledSession(contextToken))
+                sessionDao.insertScheduledSession(DbScheduledSession(token))
                 // schedule calling [ExposureNotificationBroadcastReceiver.onReceive] in 5 min
                 if (configurationRepository.getConfiguration()?.scheduledProcessingIn5Min != false) {
-                    DelayedExposureBroadcastReceiverCallWorker.enqueueDelayedExposureReceiverCall(workManager, contextToken)
+                    DelayedExposureBroadcastReceiverCallWorker.enqueueDelayedExposureReceiverCall(workManager, token)
                 }
                 downloadMessagesStateObserver.idle()
             }
