--- conflicted
+++ resolved
@@ -127,38 +127,23 @@
         }
         registeringWithFrameworkState.loading()
         exposureNotificationClient.start()
-<<<<<<< HEAD
-            .sendResultTo(registeringWithFrameworkState)
-=======
             .addOnSuccessListener {
                 refreshExposureNotificationAppRegisteredState()
                 registeringWithFrameworkState.idle()
                 bluetoothStateReceiver.register(contextInteractor.applicationContext)
             }
             .addOnFailureListener { exception: Exception ->
-                if (exception !is ApiException) {
-                    Timber.e(exception, "Unknown error when attempting to start API")
-                    registeringWithFrameworkState.idle()
-                    bluetoothStateReceiver.unregisterFailSilent(contextInteractor.applicationContext)
-                    return@addOnFailureListener
-                }
-                registeringWithFrameworkState.error(exception) // will be type of ApiException
-                registeringWithFrameworkState.idle()
+                registeringWithFrameworkState.error(exception)
                 bluetoothStateReceiver.unregisterFailSilent(contextInteractor.applicationContext)
             }
             .addOnCanceledListener {
                 registeringWithFrameworkState.idle()
                 bluetoothStateReceiver.unregisterFailSilent(contextInteractor.applicationContext)
             }
->>>>>>> ee614646
     }
 
     override fun onExposureNotificationRegistrationResolutionResultOk() {
         registeringWithFrameworkState.loading()
-<<<<<<< HEAD
-        exposureNotificationClient.start()
-            .sendResultTo(registeringWithFrameworkState)
-=======
         exposureNotificationClient.stop()
             .addOnSuccessListener {
                 refreshExposureNotificationAppRegisteredState()
@@ -166,15 +151,13 @@
                 bluetoothStateReceiver.register(contextInteractor.applicationContext)
             }
             .addOnFailureListener { exception: Exception ->
-                Timber.e(exception, "Error handling resolution ok")
-                registeringWithFrameworkState.idle()
+                registeringWithFrameworkState.error(exception)
                 bluetoothStateReceiver.unregisterFailSilent(contextInteractor.applicationContext)
             }
             .addOnCanceledListener {
                 registeringWithFrameworkState.idle()
                 bluetoothStateReceiver.unregisterFailSilent(contextInteractor.applicationContext)
             }
->>>>>>> ee614646
     }
 
     override fun onExposureNotificationRegistrationResolutionResultNotOk() {
@@ -190,20 +173,15 @@
         }
         registeringWithFrameworkState.loading()
         exposureNotificationClient.stop()
-<<<<<<< HEAD
-            .sendResultTo(registeringWithFrameworkState)
-=======
             .addOnSuccessListener {
                 refreshExposureNotificationAppRegisteredState()
                 registeringWithFrameworkState.idle()
                 bluetoothStateReceiver.unregisterFailSilent(contextInteractor.applicationContext)
             }
             .addOnFailureListener { exception: Exception ->
-                Timber.e(exception, "Unknown error when attempting to start API")
-                registeringWithFrameworkState.idle()
+                registeringWithFrameworkState.error(exception)
                 bluetoothStateReceiver.register(contextInteractor.applicationContext)
             }
->>>>>>> ee614646
     }
 
     override fun refreshExposureNotificationAppRegisteredState() {
