--- conflicted
+++ resolved
@@ -267,21 +267,6 @@
 
         val configuration = configurationRepository.observeConfiguration().blockingFirst()
         //TODO get values from configuration
-<<<<<<< HEAD
-        val configuration = ExposureConfiguration.ExposureConfigurationBuilder()
-            .setDurationAtAttenuationThresholds(50, 60)
-            .setMinimumRiskScore(1)
-            .setDaysSinceLastExposureScores(1, 2, 3, 4, 5, 6, 7, 8)
-            .setDurationScores(1, 2, 3, 4, 5, 6, 7, 8)
-            .setAttenuationScores(1, 2, 3, 4, 5, 6, 7, 8)
-            .setDaysSinceLastExposureWeight(100)
-            .setTransmissionRiskWeight(100)
-            .build()
-
-        return suspendCancellableCoroutine { continuation ->
-            exposureNotificationClient.provideDiagnosisKeys(archives, configuration, token)
-                .addOnCompleteListener {
-=======
 
         val exposureConfiguration = ExposureConfiguration.ExposureConfigurationBuilder()
             .setMinimumRiskScore(configuration.exposureConfigurationMinimumRiskScore)
@@ -296,7 +281,6 @@
         return suspendCancellableCoroutine { continuation ->
             exposureNotificationClient.provideDiagnosisKeys(archives, exposureConfiguration, token)
                 .addOnCompleteListener{
->>>>>>> 057f3f89
                     if (it.isSuccessful) {
                         continuation.resume(token)
                     } else {
