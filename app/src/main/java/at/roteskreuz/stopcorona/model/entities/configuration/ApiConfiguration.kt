package at.roteskreuz.stopcorona.model.entities.configuration

import at.roteskreuz.stopcorona.constants.Constants
import at.roteskreuz.stopcorona.skeleton.core.model.entities.ApiEntity
import at.roteskreuz.stopcorona.utils.asEnum
import com.google.android.gms.nearby.exposurenotification.ExposureSummary
import com.squareup.moshi.Json
import com.squareup.moshi.JsonClass
import java.util.*

/**
 * Describes configuration of questionnaire content.
 */
@JsonClass(generateAdapter = true)
data class ApiConfigurationHolder(
    val configuration: ApiConfiguration
)

@JsonClass(generateAdapter = true)
data class ApiConfiguration(
    @field:Json(name = "warn_before_symptoms")
    val warnBeforeSymptoms: Int?,
    @field:Json(name = "red_warning_quarantine")
    val redWarningQuarantine: Int?,
    @field:Json(name = "yellow_warning_quarantine")
    val yellowWarningQuarantine: Int?,
    @field:Json(name = "self_diagnosed_quarantine")
    val selfDiagnosedQuarantine: Int?,
    @field:Json(name = "diagnostic_questionnaire")
    val diagnosticQuestionnaire: ApiDiagnosticQuestionnaire?,
    @field:Json(name = "page_list")
    val pageList: ApiPageList?,
<<<<<<< HEAD

    @field:Json(name = "exposure_configuration")
    val exposureConfiguration: ApiExposureConfiguration
=======
    @field:Json(name = "upload_keys_days")
    // TODO mihbat 12-Jun: The constant can be removed when the backend will start providing
    //  this value.
    val uploadKeysDays: Int = Constants.ConfigurationDefaults.UPLOAD_KEYS_DAYS
>>>>>>> 17f891a4
) : ApiEntity<DbConfiguration> {

    override fun asDbEntity(): DbConfiguration {
        return DbConfiguration(
            warnBeforeSymptoms = warnBeforeSymptoms,
            redWarningQuarantine = redWarningQuarantine,
            yellowWarningQuarantine = yellowWarningQuarantine,
            selfDiagnosedQuarantine = selfDiagnosedQuarantine,
<<<<<<< HEAD
            exposureConfigurationMinimumRiskScore = exposureConfiguration.minimumRiskScore,
            exposureConfigurationDailyRiskThreshold = exposureConfiguration.dailyRiskThreshold,
            exposureConfigurationAttenuationDurationThresholds = exposureConfiguration.attenuationDurationThresholds,
            exposureConfigurationAttenuationLevelValues = exposureConfiguration.attenuationLevelValues,
            exposureConfigurationDaysSinceLastExposureLevelValues = exposureConfiguration.daysSinceLastExposureLevelValues,
            exposureConfigurationDurationLevelValues = exposureConfiguration.durationLevelValues,
            exposureConfigurationTransmissionRiskLevelValues = exposureConfiguration.transmissionRiskLevelValues
=======
            uploadKeysDays = uploadKeysDays
>>>>>>> 17f891a4
        )
    }
}

@JsonClass(generateAdapter = true)
data class ApiExposureConfiguration (
    @field:Json(name = "minimum_risk_score")
    val minimumRiskScore: Int,
    @field:Json(name = "daily_risk_threshold")
    val dailyRiskThreshold: Int,
    @field:Json(name = "attenuation_duration_thresholds")
    val attenuationDurationThresholds: List<Int>,
    @field:Json(name = "attenuation_level_values")
    val attenuationLevelValues: List<Int>,
    @field:Json(name = "days_since_last_exposure_level_values")
    val daysSinceLastExposureLevelValues: List<Int>,
    @field:Json(name = "duration_level_values")
    val durationLevelValues: List<Int>,
    @field:Json(name = "transmission_risk_level_values")
    val transmissionRiskLevelValues: List<Int>
)


@JsonClass(generateAdapter = true)
data class ApiDiagnosticQuestionnaire(
    val cz: List<ApiQuestionnaire>?,
    val de: List<ApiQuestionnaire>?,
    val en: List<ApiQuestionnaire>?,
    val fr: List<ApiQuestionnaire>?,
    val hu: List<ApiQuestionnaire>?,
    val sk: List<ApiQuestionnaire>?
)

@JsonClass(generateAdapter = true)
data class ApiQuestionnaire(
    val title: String?,
    val questionText: String?,
    val answers: List<ApiQuestionnaireAnswer>?
) : ApiEntity<DbQuestionnaire> {

    override fun asDbEntity(): DbQuestionnaire {
        return DbQuestionnaire(
            title = title,
            questionText = questionText
        )
    }
}

@JsonClass(generateAdapter = true)
data class ApiQuestionnaireAnswer(
    val text: String?,
    @field:Json(name = "decission")
    val _decision: String?
) : ApiEntity<DbQuestionnaireAnswer> {

    val decision: Decision? by lazy { _decision?.toUpperCase(Locale.getDefault())?.asEnum<Decision>() }

    override fun asDbEntity(): DbQuestionnaireAnswer {
        return DbQuestionnaireAnswer(
            text = text,
            decision = decision
        )
    }
}

enum class Decision {
    NEXT, HINT, SUSPICION, SELFMONITORING
}

@JsonClass(generateAdapter = true)
data class ApiPageList(
    val cz: ApiPageContent?,
    val de: ApiPageContent?,
    val en: ApiPageContent?,
    val fr: ApiPageContent?,
    val hu: ApiPageContent?,
    val sk: ApiPageContent?
)

@JsonClass(generateAdapter = true)
data class ApiPageContent(
    @field:Json(name = "ALL_CLEAR")
    val allClear: ApiTextContent?,
    @field:Json(name = "HINT")
    val hint: ApiTextContent?,
    @field:Json(name = "SELFMONITORING")
    val selfMonitoring: ApiTextContent?,
    @field:Json(name = "SUSPICION")
    val suspicion: ApiTextContent?
) : ApiEntity<DbPageContent> {

    override fun asDbEntity(): DbPageContent {
        return DbPageContent(
            allClear = allClear?.asDbEntity(),
            hint = hint?.asDbEntity(),
            selfMonitoring = selfMonitoring?.asDbEntity(),
            suspicion = suspicion?.asDbEntity()
        )
    }
}

@JsonClass(generateAdapter = true)
data class ApiTextContent(
    val boldText: String?,
    val longText: String?,
    @field:Json(name = "roofline")
    val roofLine: String?,
    val title: String?
) : ApiEntity<DbTextContent> {

    override fun asDbEntity(): DbTextContent {
        return DbTextContent(
            boldText = boldText,
            longText = longText,
            roofLine = roofLine,
            title = title
        )
    }
}<|MERGE_RESOLUTION|>--- conflicted
+++ resolved
@@ -30,16 +30,12 @@
     val diagnosticQuestionnaire: ApiDiagnosticQuestionnaire?,
     @field:Json(name = "page_list")
     val pageList: ApiPageList?,
-<<<<<<< HEAD
-
+    // TODO mihbat 12-Jun: The constant can be removed when the backend will start providing
+    //  this value.
+    @field:Json(name = "upload_keys_days")
+    val uploadKeysDays: Int = Constants.ConfigurationDefaults.UPLOAD_KEYS_DAYS,
     @field:Json(name = "exposure_configuration")
     val exposureConfiguration: ApiExposureConfiguration
-=======
-    @field:Json(name = "upload_keys_days")
-    // TODO mihbat 12-Jun: The constant can be removed when the backend will start providing
-    //  this value.
-    val uploadKeysDays: Int = Constants.ConfigurationDefaults.UPLOAD_KEYS_DAYS
->>>>>>> 17f891a4
 ) : ApiEntity<DbConfiguration> {
 
     override fun asDbEntity(): DbConfiguration {
@@ -48,17 +44,7 @@
             redWarningQuarantine = redWarningQuarantine,
             yellowWarningQuarantine = yellowWarningQuarantine,
             selfDiagnosedQuarantine = selfDiagnosedQuarantine,
-<<<<<<< HEAD
-            exposureConfigurationMinimumRiskScore = exposureConfiguration.minimumRiskScore,
-            exposureConfigurationDailyRiskThreshold = exposureConfiguration.dailyRiskThreshold,
-            exposureConfigurationAttenuationDurationThresholds = exposureConfiguration.attenuationDurationThresholds,
-            exposureConfigurationAttenuationLevelValues = exposureConfiguration.attenuationLevelValues,
-            exposureConfigurationDaysSinceLastExposureLevelValues = exposureConfiguration.daysSinceLastExposureLevelValues,
-            exposureConfigurationDurationLevelValues = exposureConfiguration.durationLevelValues,
-            exposureConfigurationTransmissionRiskLevelValues = exposureConfiguration.transmissionRiskLevelValues
-=======
             uploadKeysDays = uploadKeysDays
->>>>>>> 17f891a4
         )
     }
 }
