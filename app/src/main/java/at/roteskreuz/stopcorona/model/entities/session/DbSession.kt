--- conflicted
+++ resolved
@@ -108,25 +108,6 @@
 data class DbDailyBatchPart(
     @PrimaryKey(autoGenerate = true)
     val id: Long = 0,
-<<<<<<< HEAD
-    val token: String = "", // will be set up during inserting to DB
-    val batchNumber: Int,
-    val intervalStart: Long,
-    val fileName: String
-) : DbEntity
-
-/**
- * This table holds list of tokens to be processed.
- * Once the token is processed, the token is removed from the table.
- */
-@Entity(
-    tableName = "scheduled_sessions"
-)
-data class DbScheduledSession(
-    @PrimaryKey
-    val token: String
-) : DbEntity
-=======
     override val sessionId: Long = 0, // will be set up during inserting to DB
     override val batchNumber: Int,
     override val intervalStart: Long,
@@ -143,4 +124,15 @@
         return intervalStart * 600
     }
 }
->>>>>>> 9d2b132d
+
+/**
+ * This table holds list of tokens to be processed.
+ * Once the token is processed, the token is removed from the table.
+ */
+@Entity(
+    tableName = "scheduled_sessions"
+)
+data class DbScheduledSession(
+    @PrimaryKey
+    val token: String
+) : DbEntity