--- conflicted
+++ resolved
@@ -424,20 +424,12 @@
 
     override fun observeCombinedWarningType(): Observable<CombinedWarningType> {
         return Observables.combineLatest(
-<<<<<<< HEAD
             preferences.observeNullableInstant(PREF_DATE_OF_LAST_RED_CONTACT),
             preferences.observeNullableInstant(PREF_DATE_OF_LAST_YELLOW_CONTACT)
-        ).map { (lastDateOfRedContact, lastDateOfYellowContact) ->
-            CombinedWarningType(lastDateOfYellowContact.isPresent, lastDateOfRedContact.isPresent)
-        }
-=======
-            preferences.observeNullableZonedDateTime(PREF_DATE_OF_LAST_RED_CONTACT),
-            preferences.observeNullableZonedDateTime(PREF_DATE_OF_LAST_YELLOW_CONTACT)
         ).debounce(50, TimeUnit.MILLISECONDS)
             .map { (lastDateOfRedContact, lastDateOfYellowContact) ->
-                CombinedWarningType(lastDateOfRedContact.isPresent, lastDateOfYellowContact.isPresent)
-            }
->>>>>>> 8e09e974
+                CombinedWarningType(lastDateOfYellowContact.isPresent, lastDateOfRedContact.isPresent)
+            }
     }
 
     override fun quarantineEndSeen() {
