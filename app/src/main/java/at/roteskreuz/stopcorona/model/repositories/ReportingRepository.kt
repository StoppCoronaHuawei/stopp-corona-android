package at.roteskreuz.stopcorona.model.repositories

import at.roteskreuz.stopcorona.constants.Constants.ExposureNotification.ROLLING_PERIODS_PER_DAY
import at.roteskreuz.stopcorona.constants.Constants.Misc.EMPTY_STRING
import at.roteskreuz.stopcorona.model.api.ApiInteractor
import at.roteskreuz.stopcorona.model.entities.exposure.DbSentTemporaryExposureKeys
import at.roteskreuz.stopcorona.model.entities.infection.info.ApiVerificationPayload
import at.roteskreuz.stopcorona.model.entities.infection.info.WarningType
import at.roteskreuz.stopcorona.model.entities.infection.info.asApiEntity
import at.roteskreuz.stopcorona.model.entities.infection.message.MessageType
import at.roteskreuz.stopcorona.model.repositories.ReportingRepository.Companion.SCOPE_NAME
import at.roteskreuz.stopcorona.model.repositories.other.ContextInteractor
import at.roteskreuz.stopcorona.skeleton.core.model.helpers.AppDispatchers
import at.roteskreuz.stopcorona.skeleton.core.model.scope.Scope
import at.roteskreuz.stopcorona.utils.NonNullableBehaviorSubject
import at.roteskreuz.stopcorona.utils.endOfTheUtcDay
import at.roteskreuz.stopcorona.utils.toRollingIntervalNumber
import at.roteskreuz.stopcorona.utils.toRollingStartIntervalNumber
import at.roteskreuz.stopcorona.utils.view.safeMap
import com.google.android.gms.nearby.exposurenotification.TemporaryExposureKey
import io.reactivex.Observable
import io.reactivex.rxkotlin.Observables
import io.reactivex.subjects.BehaviorSubject
import kotlinx.coroutines.CoroutineScope
import kotlinx.coroutines.withContext
import org.threeten.bp.ZonedDateTime
import java.util.*
import kotlin.coroutines.CoroutineContext

/**
 * Scoped repository for handling data during uploading the result of a self-testing,
 * a sickness certificate or a self-test revoke.
 */
interface ReportingRepository {

    companion object {
        const val SCOPE_NAME = "ReportingRepositoryScope"
    }

    /**
     * Sets the messageType that will be reported to authorities at the end of the reporting flow.
     */
    fun setMessageType(messageType: MessageType)

    /**
     * Sets the date for which missing temporary exposure keys need to be uploaded.
     * If a value is present report the exposure keys only for the specified date, otherwise
     * perform a regular reporting.
     */
    fun setDateWithMissingExposureKeys(dateWithMissingExposureKeys: ZonedDateTime?)

    /**
     * Request a TAN for authentication.
     */
    suspend fun requestTan(mobileNumber: String)

    /**
     * Upload the report information with the upload infection request.
     * @throws InvalidConfigurationException - in case the configuration doesn't provide
     * all the necessary data.
     *
     * @return Returns the messageType the user sent to his contacts
     */
    suspend fun uploadReportInformation(teks: List<TemporaryExposureKey>): MessageType

    /**
     * Set the validated personal data when a TAN was successfully requested.
     */
    fun setPersonalDataAndTanRequestSuccess(mobileNumber: String)

    /**
     * Set the TAN introduced by the user.
     */
    fun setTan(tan: String)

    /**
     * Set the latest agreement of the user about data reporting.
     */
    fun setUserAgreement(agreement: Boolean)

    /**
     * Navigate back from the TAN entry screen.
     */
    fun goBackFromTanEntryScreen()

    /**
     * Navigate back from the reporting agreement screen.
     */
    fun goBackFromReportingAgreementScreen()

    /**
     * Observe the state of the reporting.
     */
    fun observeReportingState(): Observable<ReportingState>

    /**
     * Observe the personal data.
     */
    fun observePersonalData(): Observable<PersonalData>

    /**
     * Observe the TAN related data.
     */
    fun observeTanData(): Observable<TanData>

    /**
     * Observe the data related to user agreement.
     */
    fun observeAgreementData(): Observable<AgreementData>

    /**
     * Observe the messageType that will reported in this flow.
     * @throws [InvalidConfigurationException]
     */
    fun observeMessageType(): Observable<MessageType>
}

class ReportingRepositoryImpl(
    private val appDispatchers: AppDispatchers,
    private val apiInteractor: ApiInteractor,
    private val quarantineRepository: QuarantineRepository,
    private val contextInteractor: ContextInteractor,
    private val diagnosisKeysRepository: DiagnosisKeysRepository,
    private val configurationRepository: ConfigurationRepository
) : Scope(SCOPE_NAME),
    ReportingRepository,
    CoroutineScope {

    override val coroutineContext: CoroutineContext
        get() = appDispatchers.Default

    private val personalDataSubject = NonNullableBehaviorSubject(
        PersonalData()
    )

    private val tanDataSubject = NonNullableBehaviorSubject(
        TanData()
    )

    private val agreementDataSubject = NonNullableBehaviorSubject(AgreementData())
    private val messageTypeSubject = BehaviorSubject.create<MessageType>()

    private var tanUuid: String? = null

    private var dateWithMissingExposureKeys: ZonedDateTime? = null

    override fun setMessageType(messageType: MessageType) {
        messageTypeSubject.onNext(messageType)
    }

    override fun setDateWithMissingExposureKeys(dateWithMissingExposureKeys: ZonedDateTime?) {
        this.dateWithMissingExposureKeys = dateWithMissingExposureKeys
    }

    override suspend fun requestTan(mobileNumber: String) {
        tanUuid = apiInteractor.requestTan(mobileNumber).uuid
    }

    override suspend fun uploadReportInformation(teks: List<TemporaryExposureKey>): MessageType {
        return when (messageTypeSubject.value) {
            MessageType.Revoke.Suspicion -> uploadRevokeSuspicionInfo(teks)
            MessageType.Revoke.Sickness -> uploadRevokeSicknessInfo(teks)
            else -> uploadInfectionInfo(teks)
        }
    }

    private suspend fun uploadInfectionInfo(teks: List<TemporaryExposureKey>): MessageType.InfectionLevel {
        return withContext(coroutineContext) {
            val now = ZonedDateTime.now()
            val infectionLevel = messageTypeSubject.value as? MessageType.InfectionLevel
                ?: throw InvalidConfigurationException.InfectionLevelNotSet
            val configuration = configurationRepository.getConfiguration()
                ?: throw InvalidConfigurationException.ConfigurationNotPresent
            val uploadKeysDays = configuration.uploadKeysDays
                ?: throw InvalidConfigurationException.NullNumberOfDaysToUpload
<<<<<<< HEAD
            val uploadStartIntervalNumberFromConfig = ZonedDateTime.now()
=======
            val thresholdTimeFromConfiguration = now
>>>>>>> c09be098
                .minusDays(uploadKeysDays.toLong())
                .toRollingStartIntervalNumber()

            val dateWithMissingExposureKeys = dateWithMissingExposureKeys

            if (dateWithMissingExposureKeys != null) {
                // Report only the exposure keys that have not been uploaded in the day of the previous submission.
                val keysToUpload = teks.filter {
<<<<<<< HEAD
                    it.rollingStartIntervalNumber >= dateWithMissingExposureKeys.toRollingStartIntervalNumber() &&
                            it.rollingStartIntervalNumber <= dateWithMissingExposureKeys.endOfTheUtcDay()
                        .toRollingIntervalNumber()
=======
                    it.rollingStartIntervalNumber >= dateWithMissingExposureKeys.startOfTheUtcDay().toRollingStartIntervalNumber() &&
                            it.rollingStartIntervalNumber <= dateWithMissingExposureKeys.endOfTheUtcDay().toRollingStartIntervalNumber()
>>>>>>> c09be098
                }

                uploadTeksWithMessageType(keysToUpload, infectionLevel)

                quarantineRepository.markMissingExposureKeysAsUploaded()
            } else {
                // The regular flow of reporting the exposure keys.
                val uploadStartIntervalNumber =
                    if (infectionLevel == MessageType.InfectionLevel.Red) {
                        // If we sent a yellow warning before, send red warnings from the day of the
                        // earliest yellow warning
                        diagnosisKeysRepository.getSentTeksByMessageType(
                            MessageType.InfectionLevel.Yellow
                        ).map { tek ->
                            tek.rollingStartIntervalNumber
                        }.min() ?: uploadStartIntervalNumberFromConfig
                    } else {
                        uploadStartIntervalNumberFromConfig
                    }

                val teksToUpload = teks.filter {
                    it.rollingStartIntervalNumber >= uploadStartIntervalNumber
                }
                uploadTeksWithMessageType(teksToUpload, infectionLevel)

                val includedTodaysTek =
                    teksToUpload.any { it.rollingStartIntervalNumber == now.toRollingStartIntervalNumber() }
                if (includedTodaysTek)
                    quarantineRepository.markMissingExposureKeysAsUploaded()

                when (infectionLevel) {
                    MessageType.InfectionLevel.Red -> {
                        quarantineRepository.reportMedicalConfirmation()
                        quarantineRepository.revokePositiveSelfDiagnose(backup = true)
                        quarantineRepository.revokeSelfMonitoring()
                    }
                    MessageType.InfectionLevel.Yellow -> {
                        quarantineRepository.reportPositiveSelfDiagnose()
                        quarantineRepository.revokeSelfMonitoring()
                    }
                }
            }

            infectionLevel
        }
    }

    /**
     * Upload keys and store the password and new infection level to the database.
     *
     * Passwords are taken from the DB if available or random ones created if the key is published for the first time.
     */
    private suspend fun uploadTeksWithMessageType(
        teks: List<TemporaryExposureKey>,
        messageType: MessageType
    ) {
        val passwordsByValidity = diagnosisKeysRepository
            .getSentTemporaryExposureKeys()
            .associateBy(
                keySelector = { it.validity },
                valueTransform = { it.password }
            )

        val tekMetadata = teks.map { tek ->
            val passwordForKey =
                passwordsByValidity[tek.validity] ?: UUID.randomUUID()

            TekMetadata(
                tek.validity,
                passwordForKey,
                messageType
            )
        }

        val tekPasswordPairs =
            teks.pairWithPassword(tekMetadata)

        uploadData(messageType.warningType, tekPasswordPairs)

        diagnosisKeysRepository.storeSentTemporaryExposureKeys(tekMetadata)
    }

    private suspend fun uploadData(
        warningType: WarningType,
        tekPasswordPairs: List<Pair<TemporaryExposureKey, UUID>>
    ) {
        apiInteractor.uploadInfectionData(
            tekPasswordPairs.asApiEntity(),
            contextInteractor.packageName,
            warningType,
            ApiVerificationPayload(
                tanUuid.safeMap(defaultValue = EMPTY_STRING),
                tanDataSubject.value.tan
            )
        )
    }

    private suspend fun uploadRevokeSuspicionInfo(teks: List<TemporaryExposureKey>): MessageType.Revoke.Suspicion {
        return withContext(coroutineContext) {

            uploadRevocationTeks(
                teks = teks,
                revokeWarningType = MessageType.InfectionLevel.Yellow,
                targetWarningType = MessageType.GeneralRevoke
            )

            quarantineRepository.revokePositiveSelfDiagnose(backup = false)
            quarantineRepository.markMissingExposureKeysAsNotUploaded()
            MessageType.Revoke.Suspicion
        }
    }

    private suspend fun uploadRevokeSicknessInfo(teks: List<TemporaryExposureKey>): MessageType.Revoke.Sickness {
        return withContext(coroutineContext) {

            val targetWarningType = when {
                quarantineRepository.hasSelfDiagnoseBackup -> MessageType.InfectionLevel.Yellow
                else -> MessageType.GeneralRevoke
            }

            uploadRevocationTeks(
                teks = teks,
                revokeWarningType = MessageType.InfectionLevel.Red,
                targetWarningType = targetWarningType
            )

            quarantineRepository.revokeMedicalConfirmation()

            when (targetWarningType) {
                is MessageType.InfectionLevel.Yellow -> {
                    quarantineRepository.reportPositiveSelfDiagnoseFromBackup()
                }
                is MessageType.GeneralRevoke -> {
                    quarantineRepository.revokePositiveSelfDiagnose(backup = false)
                    quarantineRepository.markMissingExposureKeysAsNotUploaded()
                }
            }

            MessageType.Revoke.Sickness
        }
    }

    private suspend fun uploadRevocationTeks(
        teks: List<TemporaryExposureKey>,
        revokeWarningType: MessageType.InfectionLevel,
        targetWarningType: MessageType
    ) {
        val validityIntervallsToRevoke = diagnosisKeysRepository
            .getSentTeksByMessageType(revokeWarningType)
            .map {
                it.validity
            }.distinct()

        val teksToRevoke =
            teks.filter { it.validity in validityIntervallsToRevoke }
        uploadTeksWithMessageType(teksToRevoke, targetWarningType)
    }

    private fun List<TemporaryExposureKey>.pairWithPassword(
        tekMetadata: List<TekMetadata>
    ): List<Pair<TemporaryExposureKey, UUID>> {
        val tekMetaDataByValidity = tekMetadata.associateBy { it.validity }

        return mapNotNull { tek ->
            val matchingMetadata = tekMetaDataByValidity[tek.validity]
            matchingMetadata?.let { tekMetadata ->
                tek to tekMetadata.password
            }
        }
    }

    override fun setPersonalDataAndTanRequestSuccess(mobileNumber: String) {
        personalDataSubject.onNext(
            PersonalData(
                mobileNumber,
                true
            )
        )
    }

    override fun setTan(tan: String) {
        tanDataSubject.onNext(TanData(tan, tanIsFilled = true))
    }

    override fun setUserAgreement(agreement: Boolean) {
        agreementDataSubject.onNext(AgreementData(agreement))
    }

    override fun observeReportingState(): Observable<ReportingState> {
        return Observables.combineLatest(
            personalDataSubject,
            tanDataSubject,
            agreementDataSubject
        ).map { (personalData, tanData, _) ->
            when {
                personalData.tanSuccessfullyRequested.not() -> {
                    return@map ReportingState.PersonalDataEntry
                }
                tanData.tanIsFilled.not() -> {
                    return@map ReportingState.TanEntry
                }
                else -> {
                    return@map ReportingState.ReportingAgreement
                }
            }
        }
    }

    override fun goBackFromTanEntryScreen() {
        personalDataSubject.onNext(personalDataSubject.value.copy(tanSuccessfullyRequested = false))
        tanDataSubject.onNext(tanDataSubject.value.copy(tan = EMPTY_STRING))
    }

    override fun goBackFromReportingAgreementScreen() {
        tanDataSubject.onNext(tanDataSubject.value.copy(tanIsFilled = false))
        agreementDataSubject.onNext(agreementDataSubject.value.copy(userHasAgreed = false))
    }

    override fun observePersonalData(): Observable<PersonalData> {
        return personalDataSubject
    }

    override fun observeTanData(): Observable<TanData> {
        return tanDataSubject
    }

    override fun observeAgreementData(): Observable<AgreementData> {
        return agreementDataSubject
    }

    override fun observeMessageType(): Observable<MessageType> {
        return messageTypeSubject
    }
}

data class AgreementData(val userHasAgreed: Boolean = false)

data class TanData(val tan: String = EMPTY_STRING, val tanIsFilled: Boolean = false)

data class PersonalData(
    val mobileNumber: String = EMPTY_STRING,
    val tanSuccessfullyRequested: Boolean = false
)

/**
 * Validity of a TEK.
 *
 * The TEK is valid from period [rollingStartIntervalNumber]
 * to period [rollingStartIntervalNumber]+[rollingPeriod]
 */
data class Validity(
    val rollingStartIntervalNumber: Int,
    val rollingPeriod: Int?
) : Comparable<Validity> {

    /**
     * Order validity by end of the interval. If [rollingPeriod] is not set assume validity for the
     * whole day.
     *
     * This is not formally correct but good enough for all use cases
     */
    override fun compareTo(other: Validity): Int {
        val rollingEndIntervalNumber =
            rollingStartIntervalNumber + (rollingPeriod ?: ROLLING_PERIODS_PER_DAY)
        val otherRollingEndIntervalNumber =
            with(other) {
                rollingStartIntervalNumber + (rollingPeriod ?: ROLLING_PERIODS_PER_DAY)
            }

        return rollingEndIntervalNumber.compareTo(otherRollingEndIntervalNumber)
    }

    /**
     * Special equals operator which ignores the [rollingPeriod] if it is not available on either
     * object.
     *
     * This is required for old keys in the database where the rolling period was not stored
     */
    override fun equals(other: Any?): Boolean {
        if (this === other) return true
        if (other !is Validity) return false

        if (rollingStartIntervalNumber != other.rollingStartIntervalNumber) return false
        if (rollingPeriod == other.rollingPeriod) return true
        // For old keys without a rolling period, ignore the rollingPeriod
        if (rollingPeriod == null || other.rollingPeriod == null) return true

        return false
    }

    /**
     * Special hashCode which ignores the [rollingPeriod]. This leads to more collisions but is
     * required due to the special [equals] operator.
     *
     * This is required for old keys in the database where the rolling period was not stored
     */
    override fun hashCode(): Int {
        return rollingStartIntervalNumber
    }
}

val TemporaryExposureKey.validity
    get() = Validity(rollingStartIntervalNumber, rollingPeriod)

val DbSentTemporaryExposureKeys.validity
    get() = Validity(rollingStartIntervalNumber, rollingPeriod)

/**
 * Automaton definition of the report sending process.
 */
sealed class ReportingState {

    /**
     * User has to enter his personal data.
     */
    object PersonalDataEntry : ReportingState()

    /**
     * User has to enter the TAN received via SMS.
     */
    object TanEntry : ReportingState()

    /**
     * User has to agree that his data will be reported to authorities.
     */
    object ReportingAgreement : ReportingState()
}

/**
 * Exceptions caused by invalid data in configuration.
 */
sealed class InvalidConfigurationException(override val message: String) : Exception(message) {

    /**
     * The infection level is not set for the current reporting.
     */
    object InfectionLevelNotSet : InvalidConfigurationException("messageType is null")

    /**
     * The number of days of temporary exposure keys to upload is null.
     */
    object NullNumberOfDaysToUpload :
        InvalidConfigurationException("The number of days of temporary exposure keys to be uploaded is not provided.")

    /**
     * No configuration present, not even the bundled config.
     */
    object ConfigurationNotPresent :
        InvalidConfigurationException("No configuration present, not even the bundled config")
}<|MERGE_RESOLUTION|>--- conflicted
+++ resolved
@@ -173,11 +173,7 @@
                 ?: throw InvalidConfigurationException.ConfigurationNotPresent
             val uploadKeysDays = configuration.uploadKeysDays
                 ?: throw InvalidConfigurationException.NullNumberOfDaysToUpload
-<<<<<<< HEAD
-            val uploadStartIntervalNumberFromConfig = ZonedDateTime.now()
-=======
-            val thresholdTimeFromConfiguration = now
->>>>>>> c09be098
+            val uploadStartIntervalNumberFromConfig = now
                 .minusDays(uploadKeysDays.toLong())
                 .toRollingStartIntervalNumber()
 
@@ -186,14 +182,9 @@
             if (dateWithMissingExposureKeys != null) {
                 // Report only the exposure keys that have not been uploaded in the day of the previous submission.
                 val keysToUpload = teks.filter {
-<<<<<<< HEAD
                     it.rollingStartIntervalNumber >= dateWithMissingExposureKeys.toRollingStartIntervalNumber() &&
                             it.rollingStartIntervalNumber <= dateWithMissingExposureKeys.endOfTheUtcDay()
                         .toRollingIntervalNumber()
-=======
-                    it.rollingStartIntervalNumber >= dateWithMissingExposureKeys.startOfTheUtcDay().toRollingStartIntervalNumber() &&
-                            it.rollingStartIntervalNumber <= dateWithMissingExposureKeys.endOfTheUtcDay().toRollingStartIntervalNumber()
->>>>>>> c09be098
                 }
 
                 uploadTeksWithMessageType(keysToUpload, infectionLevel)
