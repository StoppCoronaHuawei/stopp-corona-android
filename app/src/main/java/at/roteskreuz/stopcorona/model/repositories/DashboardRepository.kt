--- conflicted
+++ resolved
@@ -3,35 +3,33 @@
 import android.content.SharedPreferences
 import at.roteskreuz.stopcorona.constants.Constants
 import at.roteskreuz.stopcorona.skeleton.core.utils.booleanSharedPreferencesProperty
-<<<<<<< HEAD
 import at.roteskreuz.stopcorona.skeleton.core.utils.observeBoolean
 import at.roteskreuz.stopcorona.utils.asDbObservable
 import io.reactivex.Observable
 import io.reactivex.rxkotlin.Observables
-=======
->>>>>>> 4f913a86
 
 /**
  * Repository for managing dashboard content.
  */
 interface DashboardRepository {
 
-<<<<<<< HEAD
     val showMicrophoneExplanationDialog: Boolean
 
     var userWantsToRegisterAppForExposureNotifications: Boolean
+
+    /**
+     * Information if the automatic handshake was enabled automatically on the first start
+     */
+    var exposureFrameworkEnabledOnFirstStart: Boolean
 
     /**
      * Observes the number of met people.
      */
     fun observeSavedEncountersNumber(): Observable<Int>
 
-=======
->>>>>>> 4f913a86
     /**
      * Information if the automatic handshake was enabled automatically on the first start
      */
-<<<<<<< HEAD
     fun setMicrophoneExplanationDialogShown()
 
     fun observeCombinedExposureNotificationsState(): Observable<CombinedExposureNotificationsState>
@@ -43,21 +41,15 @@
     private val nearbyRecordDao: NearbyRecordDao,
     private val exposureNotificationRepository: ExposureNotificationRepository,
     private val preferences: SharedPreferences
-=======
-    var exposureFrameworkEnabledOnFirstStart: Boolean
-}
-
-class DashboardRepositoryImpl(
-    preferences: SharedPreferences
->>>>>>> 4f913a86
 ) : DashboardRepository {
 
     companion object {
+        private const val PREF_MICROPHONE_EXPLANATION_DIALOG_SHOW_AGAIN =
+            Constants.Prefs.DASHBOARD_PREFIX + "microphone_explanation_dialog_show_again"
         private const val PREF_EXPOSURE_FRAMEWORK_ENABLED_ON_FIRST_START =
             Constants.Prefs.DASHBOARD_PREFIX + "exposure_framework_enabled_on_first_start"
     }
 
-<<<<<<< HEAD
     override var showMicrophoneExplanationDialog: Boolean
         by preferences.booleanSharedPreferencesProperty(PREF_MICROPHONE_EXPLANATION_DIALOG_SHOW_AGAIN, true)
         private set
@@ -72,6 +64,9 @@
                 exposureNotificationRepository.unregisterAppFromExposureNotifications()
             }
         }
+
+    override var exposureFrameworkEnabledOnFirstStart: Boolean by preferences.booleanSharedPreferencesProperty(
+        PREF_EXPOSURE_FRAMEWORK_ENABLED_ON_FIRST_START, false)
 
     override fun observeSavedEncountersNumber(): Observable<Int> {
         return nearbyRecordDao.observeNumberOfRecords().asDbObservable()
@@ -113,8 +108,4 @@
             }
         }
     }
-=======
-    override var exposureFrameworkEnabledOnFirstStart: Boolean by preferences.booleanSharedPreferencesProperty(
-        PREF_EXPOSURE_FRAMEWORK_ENABLED_ON_FIRST_START, false)
->>>>>>> 4f913a86
 }