package at.roteskreuz.stopcorona.model.api

import at.roteskreuz.stopcorona.model.entities.configuration.ApiConfiguration
<<<<<<< HEAD
import at.roteskreuz.stopcorona.model.entities.infection.exposure_keys.IndexOfDiagnosisKeysArchives
import at.roteskreuz.stopcorona.model.entities.infection.info.ApiInfectionDataRequest
import at.roteskreuz.stopcorona.model.entities.infection.info.ApiTemporaryTracingKey
import at.roteskreuz.stopcorona.model.entities.infection.info.ApiVerificationPayload
import at.roteskreuz.stopcorona.model.entities.infection.info.WarningType
=======
import at.roteskreuz.stopcorona.model.entities.infection.exposure_keys.ApiIndexOfDiagnosisKeysArchives
import at.roteskreuz.stopcorona.model.entities.infection.info.*
>>>>>>> a8f86897
import at.roteskreuz.stopcorona.model.entities.infection.message.ApiInfectionMessages
import at.roteskreuz.stopcorona.model.entities.tan.ApiRequestTan
import at.roteskreuz.stopcorona.model.entities.tan.ApiRequestTanBody
import at.roteskreuz.stopcorona.model.repositories.DataPrivacyRepository
import at.roteskreuz.stopcorona.model.repositories.FilesRepository
import at.roteskreuz.stopcorona.model.repositories.other.ContextInteractor
import at.roteskreuz.stopcorona.skeleton.core.model.exceptions.ExceptionMapperHelper
import at.roteskreuz.stopcorona.skeleton.core.model.exceptions.GeneralServerException
import at.roteskreuz.stopcorona.skeleton.core.model.exceptions.NoInternetConnectionException
import at.roteskreuz.stopcorona.skeleton.core.model.exceptions.UnexpectedError
import at.roteskreuz.stopcorona.skeleton.core.model.helpers.AppDispatchers
import kotlinx.coroutines.withContext
import org.threeten.bp.ZonedDateTime
import retrofit2.HttpException
import java.io.File
import java.io.IOException
import java.net.HttpURLConnection.*

/**
 * Interactor that communicates with API.
 */
interface ApiInteractor {

    /**
     * Get the current configuration.
     * @throws [ApiError]
     */
    suspend fun getConfiguration(): ApiConfiguration

    /**
     * Get infection messages.
     * Returns the last if [fromId] is null.
     * Otherwise it returns one page of 100 messages from [fromId] (not included).
     *
     * Messages are filtered by our supplied [addressPrefix]
     *
     * @throws [ApiError]
     */
    suspend fun getInfectionMessages(addressPrefix: String, fromId: Long? = null): ApiInfectionMessages

    /**
     * Request the server to send a TAN via text message
     * @throws [ApiError]
     *
     * @param mobileNumber The phonenumber to send the text message to
     * @return
     */
    suspend fun requestTan(mobileNumber: String): ApiRequestTan

    /**
     * Upload infection data about the user.
     */
    suspend fun uploadInfectionData(
        temporaryTracingKeyList: List<ApiTemporaryTracingKey>,
        packageName: String,
        diagnosisType: WarningType,
        verificationPayload: ApiVerificationPayload
    )

    /**
     * retrieve listing of exposure key archives
     */
    suspend fun getIndexOfDiagnosisKeysArchives(): ApiIndexOfDiagnosisKeysArchives

<<<<<<< HEAD
    suspend fun downloadContentDeliveryFileToTempFile(pathToArchive: String): File?
=======
    /**
     * Save one file from the Content Delivery Network API to a local temp file.
     */
    suspend fun downloadContentDeliveryFileToTempFile(pathToArchive: String): File
>>>>>>> a8f86897

    /**
     * Based on the users [WarningType], download the last 7 or 14 day batch of diagnosis key
     * archive(s).
     */
    suspend fun fetchBatchDiagnosisKeysBasedOnInfectionLevel(warningType: WarningType): List<File>

    /**
     * Download all available diagnosis key archive(s) for all available past days for individual
     * processing.
     */
    suspend fun fetchDailyBatchDiagnosisKeys(): ListOfDailyBatches
}

class ApiInteractorImpl(
    private val appDispatchers: AppDispatchers,
    private val apiDescription: ApiDescription,
    private val contextInteractor: ContextInteractor,
    private val tanApiDescription: TanApiDescription,
    private val contentDeliveryNetworkDescription: ContentDeliveryNetworkDescription,
    private val dataPrivacyRepository: DataPrivacyRepository,
    private val filesRepository: FilesRepository
) : ApiInteractor,
    ExceptionMapperHelper {

    companion object {
        private const val ANDROID_OS = "android"
        private const val VERIFICATION_AUTHORITY_NAME = "RedCross"
        private val regions = arrayListOf("AT")
    }

    private val generalExceptionMapper: (HttpException) -> Exception? = {
        when (it.code()) {
            HTTP_FORBIDDEN -> ApiError.Critical.AuthorizationError
            HTTP_GONE -> ApiError.Critical.ForceUpdate
            else -> null
        }
    }

    /**
     * Map http errors to application domain.
     * @throws [ApiError]
     */
    private suspend fun <T> checkGeneralErrors(
        httpExceptionMapper: (HttpException) -> Exception? = generalExceptionMapper,
        criticalAction: suspend () -> T
    ): T {
        return try {
            criticalAction()
        } catch (e: Exception) {
            throw resolveException(e, httpExceptionMapper)
        }
    }

    override suspend fun getConfiguration(): ApiConfiguration {
        return withContext(appDispatchers.IO) {
            dataPrivacyRepository.assertDataPrivacyAccepted()
            checkGeneralErrors {
                apiDescription.configuration().configuration
            }
        }
    }

    override suspend fun getInfectionMessages(addressPrefix: String, fromId: Long?): ApiInfectionMessages {
        return withContext(appDispatchers.IO) {
            dataPrivacyRepository.assertDataPrivacyAccepted()
            checkGeneralErrors {
                apiDescription.infectionMessages(addressPrefix, fromId)
            }
        }
    }

    override suspend fun getIndexOfDiagnosisKeysArchives(): ApiIndexOfDiagnosisKeysArchives {
        return withContext(appDispatchers.IO) {
            dataPrivacyRepository.assertDataPrivacyAccepted()
            checkGeneralErrors {
                contentDeliveryNetworkDescription.indexOfDiagnosisKeysArchives()
            }
        }
    }

    override suspend fun downloadContentDeliveryFileToTempFile(pathToArchive: String): File? {
        return withContext(appDispatchers.IO) {
            checkGeneralErrors {
                @Suppress("BlockingMethodInNonBlockingContext")
                val response = contentDeliveryNetworkDescription.downloadExposureKeyArchive(pathToArchive).execute()
                if (response.isSuccessful) {
                    val fileName = pathToArchive.replace("/", "-")
                    filesRepository.removeCacheFile(fileName)

                    response.body()?.byteStream()?.let { inputStream ->
                        filesRepository.createCacheFileFromInputStream(inputStream, fileName)
                        filesRepository.getCacheFile(fileName)
                    }
                } else {
                    throw IOException("it did not work code:${response} ")
                }
            }
        }
    }

    override suspend fun fetchBatchDiagnosisKeysBasedOnInfectionLevel(warningType: WarningType): List<File> {
        val indexOfArchives = getIndexOfDiagnosisKeysArchives()

        return when (warningType) {
            WarningType.YELLOW, WarningType.RED -> {
                indexOfArchives.full14DaysBatch.batchFilePaths.mapNotNull {
                    downloadContentDeliveryFileToTempFile(it)
                }
            }
            WarningType.REVOKE -> {
                indexOfArchives.full07DaysBatch.batchFilePaths.mapNotNull {
                    downloadContentDeliveryFileToTempFile(it)
                }
            }
        }
    }

    override suspend fun fetchDailyBatchDiagnosisKeys(): ListOfDailyBatches {
        val indexOfArchives = getIndexOfDiagnosisKeysArchives()

        //we assume the list of dailyBatches is sorted on the server!!!
<<<<<<< HEAD
        return indexOfArchives.dailyBatches
            .map { dayBatch ->
                dayBatch.batchFilePaths.mapNotNull { filepathForOneDay ->
                    downloadContentDeliveryFileToTempFile(filepathForOneDay)
                }
            }
=======
        val dailyArchives = ListOfDailyBatches()
            indexOfArchives.dailyBatches.forEachIndexed { index, dayBatch ->
                val downloadedFilesOfThisDay = dayBatch.batchFilePaths.map { filepathForOneDay ->
                    downloadContentDeliveryFileToTempFile(filepathForOneDay)
                }

                val dayArchive = ArchivesOfOneDay(
                    archiveFilePaths = downloadedFilesOfThisDay,
                    dayTimestampOfDay = dayBatch.intervalToEpochSeconds,
                    indexFromServer = index
                )
                dailyArchives.diagnosisArchiveFilesOfTheDay.add(dayArchive)
            }
        return dailyArchives
    }

    private fun InputStream.saveToFile(file: File) = use { input ->
        file.outputStream().use { output ->
            input.copyTo(output)
        }
>>>>>>> a8f86897
    }

    override suspend fun requestTan(mobileNumber: String): ApiRequestTan {
        return withContext(appDispatchers.IO) {
            dataPrivacyRepository.assertDataPrivacyAccepted()
            checkGeneralErrors({ httpException ->
                when (httpException.code()) {
                    HTTP_UNAUTHORIZED -> SicknessCertificateUploadException.PhoneNumberInvalidException
                    HTTP_INTERNAL_ERROR -> SicknessCertificateUploadException.SMSGatewayException
                    else -> generalExceptionMapper(httpException)
                }
            },
                {
                    tanApiDescription.requestTan(ApiRequestTanBody(mobileNumber))
                })
        }
    }

    override suspend fun uploadInfectionData(
        temporaryTracingKeyList: List<ApiTemporaryTracingKey>,
        packageName: String,
        diagnosisType: WarningType,
        verificationPayload: ApiVerificationPayload
    ) {
        withContext(appDispatchers.IO) {
            dataPrivacyRepository.assertDataPrivacyAccepted()
            checkGeneralErrors(
                { httpException ->
                    when (httpException.code()) {
                        HTTP_FORBIDDEN -> SicknessCertificateUploadException.TanInvalidException
                        else -> generalExceptionMapper(httpException)
                    }
                },
                {
                    apiDescription.publish(
                        ApiInfectionDataRequest(
                            temporaryTracingKeyList,
                            regions,
                            packageName,
                            ANDROID_OS,
                            diagnosisType,
                            VERIFICATION_AUTHORITY_NAME,
                            verificationPayload
                        )
                    )
                }
            )
        }
    }
}

/**
 * Exception in application domain.
 *
 * Can be also [GeneralServerException], [NoInternetConnectionException], [UnexpectedError].
 */
sealed class ApiError : Exception() {

    sealed class Critical : ApiError() {
        /**
         * Correct authorization required in http header.
         */
        object AuthorizationError : Critical()

        /**
         * API version discontinued. Client must be updated.
         */
        object ForceUpdate : Critical()

        /**
         * API call when data privacy is not accepted yet, which is violation of GDPR.
         */
        object DataPrivacyNotAcceptedYet : Critical()
    }
}

/**
 * Exceptions triggered when uploading infection info.
 */
sealed class SicknessCertificateUploadException : Exception() {

    /**
     * Triggered when the TAN used to upload the infection is invalid.
     */
    object TanInvalidException : SicknessCertificateUploadException()

    /**
     * Triggered when the birthday does not have the expected format (dd.MM.YYYY).
     */
    object BirthdayInvalidException : SicknessCertificateUploadException()

    /**
     * Triggered in case the phone number used for requesting a TAN is invalid.
     */
    object PhoneNumberInvalidException : SicknessCertificateUploadException()

    /**
     * Triggered in case of an SMS Gateway error.
     */
    object SMSGatewayException : SicknessCertificateUploadException()
}

/**
 * Collection of downloaded diagnosis archives
 */
data class ListOfDailyBatches(
    val diagnosisArchiveFilesOfTheDay: MutableList<ArchivesOfOneDay> = ArrayList()
)

/**
 * One day worth of diagnosis key files
 */
data class ArchivesOfOneDay(
    /**
     * path to the diagnosis key files downloaded from the backend as local temp files
     */
    val archiveFilePaths: List<File>,
    /**
     * unix timestamp of the day
     */
    val dayTimestampOfDay: Long,
    /**
     * The original index as ordered by the backend
     */
    val indexFromServer: Int
)<|MERGE_RESOLUTION|>--- conflicted
+++ resolved
@@ -1,16 +1,11 @@
 package at.roteskreuz.stopcorona.model.api
 
 import at.roteskreuz.stopcorona.model.entities.configuration.ApiConfiguration
-<<<<<<< HEAD
-import at.roteskreuz.stopcorona.model.entities.infection.exposure_keys.IndexOfDiagnosisKeysArchives
+import at.roteskreuz.stopcorona.model.entities.infection.exposure_keys.ApiIndexOfDiagnosisKeysArchives
 import at.roteskreuz.stopcorona.model.entities.infection.info.ApiInfectionDataRequest
 import at.roteskreuz.stopcorona.model.entities.infection.info.ApiTemporaryTracingKey
 import at.roteskreuz.stopcorona.model.entities.infection.info.ApiVerificationPayload
 import at.roteskreuz.stopcorona.model.entities.infection.info.WarningType
-=======
-import at.roteskreuz.stopcorona.model.entities.infection.exposure_keys.ApiIndexOfDiagnosisKeysArchives
-import at.roteskreuz.stopcorona.model.entities.infection.info.*
->>>>>>> a8f86897
 import at.roteskreuz.stopcorona.model.entities.infection.message.ApiInfectionMessages
 import at.roteskreuz.stopcorona.model.entities.tan.ApiRequestTan
 import at.roteskreuz.stopcorona.model.entities.tan.ApiRequestTanBody
@@ -75,14 +70,10 @@
      */
     suspend fun getIndexOfDiagnosisKeysArchives(): ApiIndexOfDiagnosisKeysArchives
 
-<<<<<<< HEAD
+    /**
+     * Save one file from the Content Delivery Network API to a local temp file.
+     */
     suspend fun downloadContentDeliveryFileToTempFile(pathToArchive: String): File?
-=======
-    /**
-     * Save one file from the Content Delivery Network API to a local temp file.
-     */
-    suspend fun downloadContentDeliveryFileToTempFile(pathToArchive: String): File
->>>>>>> a8f86897
 
     /**
      * Based on the users [WarningType], download the last 7 or 14 day batch of diagnosis key
@@ -205,17 +196,9 @@
         val indexOfArchives = getIndexOfDiagnosisKeysArchives()
 
         //we assume the list of dailyBatches is sorted on the server!!!
-<<<<<<< HEAD
-        return indexOfArchives.dailyBatches
-            .map { dayBatch ->
-                dayBatch.batchFilePaths.mapNotNull { filepathForOneDay ->
-                    downloadContentDeliveryFileToTempFile(filepathForOneDay)
-                }
-            }
-=======
         val dailyArchives = ListOfDailyBatches()
             indexOfArchives.dailyBatches.forEachIndexed { index, dayBatch ->
-                val downloadedFilesOfThisDay = dayBatch.batchFilePaths.map { filepathForOneDay ->
+                val downloadedFilesOfThisDay = dayBatch.batchFilePaths.mapNotNull { filepathForOneDay ->
                     downloadContentDeliveryFileToTempFile(filepathForOneDay)
                 }
 
@@ -227,13 +210,6 @@
                 dailyArchives.diagnosisArchiveFilesOfTheDay.add(dayArchive)
             }
         return dailyArchives
-    }
-
-    private fun InputStream.saveToFile(file: File) = use { input ->
-        file.outputStream().use { output ->
-            input.copyTo(output)
-        }
->>>>>>> a8f86897
     }
 
     override suspend fun requestTan(mobileNumber: String): ApiRequestTan {
