--- conflicted
+++ resolved
@@ -153,7 +153,6 @@
         }
     }
 
-<<<<<<< HEAD
     override suspend fun downloadContentDeliveryFileToTempFile(pathToArchive: String): File? {
         return withContext(appDispatchers.IO) {
             checkGeneralErrors {
@@ -168,22 +167,6 @@
                         filesRepository.getCacheFile(fileName)
                     }
                 } else {
-=======
-    override suspend fun downloadContentDeliveryFileToTempFile(pathToArchive: String): File {
-        return withContext(appDispatchers.IO) {
-            return@withContext checkGeneralErrors {
-                val response = contentDeliveryNetworkDescription.downloadExposureKeyArchive(pathToArchive).execute()
-                if (response.isSuccessful) {
-                    val cacheDir = contextInteractor.applicationContext.getCacheDir()
-                    val outputFile: File = File(cacheDir, pathToArchive.replace("/", "-"))
-
-                    outputFile.deleteOnExit()
-
-                    response.body()?.byteStream()?.saveToFile(outputFile)
-                    return@checkGeneralErrors outputFile
-                } else {
-                    response.message()
->>>>>>> e6a42a19
                     throw IOException("it did not work code:${response} ")
                 }
             }
@@ -212,23 +195,9 @@
 
         //we assume the list of dailyBatches is sorted on the server!!!
         val dailyArchives = ListOfDailyBatches()
-<<<<<<< HEAD
-            indexOfArchives.dailyBatches.forEachIndexed { index, dayBatch ->
-                val downloadedFilesOfThisDay = dayBatch.batchFilePaths.mapNotNull { filepathForOneDay ->
-                    downloadContentDeliveryFileToTempFile(filepathForOneDay)
-                }
-
-                val dayArchive = ArchivesOfOneDay(
-                    archiveFilePaths = downloadedFilesOfThisDay,
-                    dayTimestampOfDay = dayBatch.intervalToEpochSeconds,
-                    indexFromServer = index
-                )
-                dailyArchives.diagnosisArchiveFilesOfTheDay.add(dayArchive)
-=======
         indexOfArchives.dailyBatches.forEachIndexed { index, dayBatch ->
-            val downloadedFilesOfThisDay = dayBatch.batchFilePaths.map { filepathForOneDay ->
+            val downloadedFilesOfThisDay = dayBatch.batchFilePaths.mapNotNull { filepathForOneDay ->
                 downloadContentDeliveryFileToTempFile(filepathForOneDay)
->>>>>>> e6a42a19
             }
 
             val dayArchive = ArchivesOfOneDay(
