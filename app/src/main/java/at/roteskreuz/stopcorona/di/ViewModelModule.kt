--- conflicted
+++ resolved
@@ -55,11 +55,8 @@
             configurationRepository = get(),
             exposureNotificationRepository = get(),
             databaseCleanupManager = get(),
-<<<<<<< HEAD
-            googlePlayAvailability = get()
-=======
+            googlePlayAvailability = get(),
             changelogManager = get()
->>>>>>> a3ddb023
         )
     }
 
