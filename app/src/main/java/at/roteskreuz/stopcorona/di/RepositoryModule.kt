package at.roteskreuz.stopcorona.di

import at.roteskreuz.stopcorona.model.repositories.*
import org.koin.dsl.module.module

/**
 * Module for providing repositories.
 */
val repositoryModule = module {

    single<FilesRepository> {
        FilesRepositoryImpl(
            appDispatchers = get(),
            contextInteractor = get()
        )
    }

    single<PushMessagingRepository> {
        PushMessagingRepositoryImpl(
            firebaseMessaging = get(),
            cryptoRepository = get(),
            dataPrivacyRepository = get(),
            infectionMessengerRepository = get()
        )
    }

    @Suppress("DEPRECATION")
    single<CryptoRepository> {
        CryptoRepositoryImpl(
            keyPairGeneratorSpecBuilder = get()
        )
    }

    single<OnboardingRepository> {
        OnboardingRepositoryImpl(
            preferences = get()
        )
    }

    single<ConfigurationRepository> {
        ConfigurationRepositoryImpl(
            appDispatchers = get(),
            apiInteractor = get(),
            configurationDao = get(),
            assetInteractor = get()
        )
    }

    single<DashboardRepository> {
        DashboardRepositoryImpl(
<<<<<<< HEAD
            nearbyRecordDao = get(),
            exposureNotificationRepository = get(),
=======
>>>>>>> 4f913a86
            preferences = get()
        )
    }


    single<InfectionMessengerRepository> {
        InfectionMessengerRepositoryImpl(
            appDispatchers = get(),
            apiInteractor = get(),
            infectionMessageDao = get(),
            cryptoRepository = get(),
            notificationsRepository = get(),
            preferences = get(),
            quarantineRepository = get(),
            workManager = get(),
            databaseCleanupManager = get()
        )
    }

    single<NotificationsRepository> {
        NotificationsRepositoryImpl(
            appDispatchers = get(),
            contextInteractor = get(),
            dataPrivacyRepository = get()
        )
    }

    single<DataPrivacyRepository> {
        DataPrivacyRepositoryImpl(
            preferences = get()
        )
    }

    single<QuarantineRepository> {
        QuarantineRepositoryImpl(
            appDispatchers = get(),
            preferences = get(),
            configurationRepository = get(),
            workManager = get()
        )
    }

    single<ExposureNotificationRepository> {
        ExposureNotificationRepositoryImpl(
            appDispatchers = get(),
            exposureNotificationClient = get(),
            preferences = get()
        )
    }
}<|MERGE_RESOLUTION|>--- conflicted
+++ resolved
@@ -48,11 +48,8 @@
 
     single<DashboardRepository> {
         DashboardRepositoryImpl(
-<<<<<<< HEAD
             nearbyRecordDao = get(),
             exposureNotificationRepository = get(),
-=======
->>>>>>> 4f913a86
             preferences = get()
         )
     }
