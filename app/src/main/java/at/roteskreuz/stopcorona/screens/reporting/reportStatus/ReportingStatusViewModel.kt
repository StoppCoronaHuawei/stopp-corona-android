package at.roteskreuz.stopcorona.screens.reporting.reportStatus

import at.roteskreuz.stopcorona.model.entities.infection.message.MessageType
import at.roteskreuz.stopcorona.model.exceptions.SilentError
import at.roteskreuz.stopcorona.model.managers.ExposureNotificationManager
import at.roteskreuz.stopcorona.model.managers.ExposureNotificationPhase.FrameworkError.NotCritical
import at.roteskreuz.stopcorona.model.managers.ExposureNotificationPhase.FrameworkRunning
import at.roteskreuz.stopcorona.model.repositories.AgreementData
import at.roteskreuz.stopcorona.model.repositories.ExposureNotificationRepository
import at.roteskreuz.stopcorona.model.repositories.QuarantineRepository
import at.roteskreuz.stopcorona.model.repositories.ReportingRepository
import at.roteskreuz.stopcorona.skeleton.core.model.helpers.AppDispatchers
import at.roteskreuz.stopcorona.skeleton.core.model.helpers.DataState
import at.roteskreuz.stopcorona.skeleton.core.model.helpers.DataStateObserver
import at.roteskreuz.stopcorona.skeleton.core.model.helpers.State
import at.roteskreuz.stopcorona.skeleton.core.screens.base.viewmodel.ScopedViewModel
import com.google.android.gms.common.api.ApiException
import com.google.android.gms.common.api.Status
import com.google.android.gms.nearby.exposurenotification.ExposureNotificationStatusCodes
import io.reactivex.Observable
import io.reactivex.rxkotlin.Observables
import kotlinx.coroutines.delay
import kotlinx.coroutines.launch
import org.threeten.bp.ZonedDateTime
import timber.log.Timber

/**
 * Handles the user interaction and provides data for [ReportingStatusFragment].
 */
class ReportingStatusViewModel(
    appDispatchers: AppDispatchers,
    private val reportingRepository: ReportingRepository,
    private val quarantineRepository: QuarantineRepository,
    private val exposureNotificationManager: ExposureNotificationManager,
    private val exposureNotificationRepository: ExposureNotificationRepository
) : ScopedViewModel(appDispatchers) {

    private val uploadReportDataStateObserver = DataStateObserver<MessageType>()
    private val exposureNotificationsErrorState = DataStateObserver<ResolutionType>()

    fun setUserAgreement(agreement: Boolean) {
        reportingRepository.setUserAgreement(agreement)
    }

    fun uploadData() {
        if (uploadReportDataStateObserver.currentState is State.Loading) {
            Timber.e(SilentError("We are already uploading data."))
            return
        }
        uploadReportDataStateObserver.loading()
        launch {
            try {
                if (exposureNotificationManager.currentPhase.let { it is FrameworkRunning || it is NotCritical }.not()) {
                    uploadReportDataStateObserver.error(FrameworkNotReady)
                    return@launch
                }
<<<<<<< HEAD
                val reportedInfectionLevel = reportingRepository.uploadReportInformation()
                uploadReportDataStateObserver.loaded(reportedInfectionLevel)
=======
                val temporaryTracingKeys = exposureNotificationRepository.getTemporaryExposureKeys()
                try {
                    val reportedInfectionLevel = reportingRepository.uploadReportInformation(temporaryTracingKeys)
                    uploadReportDataStateObserver.loaded(reportedInfectionLevel)
                } catch (ex: Exception) {
                    uploadReportDataStateObserver.error(ex)
                }
>>>>>>> 23b8a1ba
            } catch (apiException: ApiException) {
                when (apiException.statusCode) {
                    ExposureNotificationStatusCodes.RESOLUTION_REQUIRED -> {
                        exposureNotificationsErrorState.loaded(ResolutionType.GetExposureKeys(apiException.status))
                    }
                    else -> {
                        uploadReportDataStateObserver.error(apiException)
                        return@launch
                    }
                }
            } catch (exception: java.lang.Exception) {
                Timber.e(exception, "Unknown error when attempting to start API")
                uploadReportDataStateObserver.error(exception)
            } finally {
                uploadReportDataStateObserver.idle()
            }
        }
    }

    fun goBack() {
        reportingRepository.goBackFromReportingAgreementScreen()
    }

    fun observeUploadReportDataState(): Observable<DataState<MessageType>> {
        return uploadReportDataStateObserver.observe()
    }

    fun observeReportingStatusData(): Observable<ReportingStatusData> {
        return Observables.combineLatest(
            reportingRepository.observeAgreementData(),
            reportingRepository.observeMessageType(),
            quarantineRepository.observeDateOfFirstSelfDiagnose(),
            quarantineRepository.observeDateOfFirstMedicalConfirmation()
        ) { agreementData, infectionLevel, dateOfFirstSelfDiagnose, dateOfFirstMedicalConfirmation ->
            ReportingStatusData(
                agreementData,
                infectionLevel,
                dateOfFirstSelfDiagnose.orElse(null),
                dateOfFirstMedicalConfirmation.orElse(null)
            )
        }
    }

    fun observeMessageType(): Observable<MessageType> {
        return reportingRepository.observeMessageType()
    }

    fun observeResolutionError(): Observable<DataState<ResolutionType>> {
        return exposureNotificationsErrorState.observe()
    }

    fun resolutionForRegistrationSucceeded() {
        uploadReportDataStateObserver.loading()
        launch {
            //we need to do this as the framework is slow and does not know about the resolution yet
            delay(2000)
            uploadReportDataStateObserver.idle()
            uploadData()
        }
    }

    fun resolutionForRegistrationFailed() {
        Timber.e(SilentError("User declined app registration with Exposure Notification Framework"))
        uploadReportDataStateObserver.idle()
    }

    fun resolutionForExposureKeyHistorySucceeded() {
        uploadData()
    }

    fun resolutionForExposureKeyHistoryFailed() {
        Timber.e(SilentError("User declined app access to the TemporaryExposureKeys from the  Exposure Notification Framework"))
        uploadReportDataStateObserver.idle()
    }
}

data class ReportingStatusData(
    val agreementData: AgreementData,
    val messageType: MessageType,
    val dateOfFirstSelfDiagnose: ZonedDateTime?,
    val dateOfFirstMedicalConfirmation: ZonedDateTime?
)

sealed class ResolutionType {
    abstract val status: Status

    data class GetExposureKeys(override val status: Status) : ResolutionType()
}

object FrameworkNotReady : Throwable()<|MERGE_RESOLUTION|>--- conflicted
+++ resolved
@@ -54,18 +54,9 @@
                     uploadReportDataStateObserver.error(FrameworkNotReady)
                     return@launch
                 }
-<<<<<<< HEAD
-                val reportedInfectionLevel = reportingRepository.uploadReportInformation()
+                val temporaryTracingKeys = exposureNotificationRepository.getTemporaryExposureKeys()
+                val reportedInfectionLevel = reportingRepository.uploadReportInformation(temporaryTracingKeys)
                 uploadReportDataStateObserver.loaded(reportedInfectionLevel)
-=======
-                val temporaryTracingKeys = exposureNotificationRepository.getTemporaryExposureKeys()
-                try {
-                    val reportedInfectionLevel = reportingRepository.uploadReportInformation(temporaryTracingKeys)
-                    uploadReportDataStateObserver.loaded(reportedInfectionLevel)
-                } catch (ex: Exception) {
-                    uploadReportDataStateObserver.error(ex)
-                }
->>>>>>> 23b8a1ba
             } catch (apiException: ApiException) {
                 when (apiException.statusCode) {
                     ExposureNotificationStatusCodes.RESOLUTION_REQUIRED -> {
@@ -76,7 +67,7 @@
                         return@launch
                     }
                 }
-            } catch (exception: java.lang.Exception) {
+            } catch (exception: Exception) {
                 Timber.e(exception, "Unknown error when attempting to start API")
                 uploadReportDataStateObserver.error(exception)
             } finally {
