--- conflicted
+++ resolved
@@ -114,17 +114,12 @@
         }
     }
 
-<<<<<<< HEAD
-    fun onAutomaticHandshakeEnabled(enabled: Boolean) {
+    /**
+     * @param register True to start it, false to stop it.
+     */
+    fun onRegisterToExposureFramework(register: Boolean) {
         dashboardRepository.userWantsToRegisterAppForExposureNotifications = enabled
         //TODO: Falko refresh state in exposureNotificationRepository
-
-=======
-    /**
-     * @param register True to start it, false to stop it.
-     */
-    fun onRegisterToExposureFramework(register: Boolean) {
->>>>>>> 4f913a86
         when {
             register && exposureNotificationRepository.isAppRegisteredForExposureNotifications.not() -> {
                 exposureNotificationRepository.registerAppForExposureNotifications()
