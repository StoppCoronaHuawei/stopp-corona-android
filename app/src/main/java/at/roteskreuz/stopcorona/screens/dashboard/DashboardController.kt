package at.roteskreuz.stopcorona.screens.dashboard

import android.content.Context
import at.roteskreuz.stopcorona.R
import at.roteskreuz.stopcorona.constants.Constants
import at.roteskreuz.stopcorona.model.managers.ExposureNotificationPhase
import at.roteskreuz.stopcorona.model.managers.ExposureNotificationPhase.*
import at.roteskreuz.stopcorona.model.managers.ExposureNotificationPhase.FrameworkError.Critical
import at.roteskreuz.stopcorona.model.managers.ExposureNotificationPhase.FrameworkError.Critical.*
import at.roteskreuz.stopcorona.model.managers.ExposureNotificationPhase.FrameworkError.NotCritical
import at.roteskreuz.stopcorona.model.managers.ExposureNotificationPhase.PrerequisitesError.*
import at.roteskreuz.stopcorona.model.managers.ExposureNotificationPhase.PrerequisitesError.UnavailableGooglePlayServices.*
import at.roteskreuz.stopcorona.model.repositories.UploadMissingExposureKeys
import at.roteskreuz.stopcorona.screens.base.epoxy.EmptySpaceModel_
import at.roteskreuz.stopcorona.screens.base.epoxy.additionalInformation
import at.roteskreuz.stopcorona.screens.base.epoxy.buttons.ButtonType2Model_
import at.roteskreuz.stopcorona.screens.base.epoxy.emptySpace
import at.roteskreuz.stopcorona.screens.base.epoxy.verticalBackgroundModelGroup
import at.roteskreuz.stopcorona.screens.dashboard.epoxy.*
import at.roteskreuz.stopcorona.skeleton.core.utils.adapterProperty
import at.roteskreuz.stopcorona.skeleton.core.utils.addTo
import at.roteskreuz.stopcorona.utils.startOfTheDay
import at.roteskreuz.stopcorona.utils.string
import com.airbnb.epoxy.EpoxyController
import com.airbnb.epoxy.EpoxyModel
import com.github.dmstocking.optional.java.util.Optional
import org.threeten.bp.ZonedDateTime

/**
 * Contents of the dashboard.
 */
class DashboardController(
    private val context: Context,
    private val onAutomaticHandshakeInformationClick: () -> Unit,
    private val onFeelingClick: (disabled: Boolean) -> Unit,
    private val onReportClick: (disabled: Boolean) -> Unit,
    private val onHealthStatusClick: (data: HealthStatusData) -> Unit,
    private val onRevokeSuspicionClick: (disabled: Boolean) -> Unit,
    private val onPresentMedicalReportClick: (disabled: Boolean) -> Unit,
    private val onCheckSymptomsAgainClick: (disabled: Boolean) -> Unit,
    private val onSomeoneHasRecoveredCloseClick: () -> Unit,
    private val onQuarantineEndCloseClick: () -> Unit,
    private val onAutomaticHandshakeEnabled: (isEnabled: Boolean) -> Unit,
    private val onExposureNotificationErrorActionClick: (ExposureNotificationPhase) -> Unit,
    private val onRevokeSicknessClick: (disabled: Boolean) -> Unit,
    private val onUploadMissingExposureKeysClick: (disabled: Boolean, uploadMissingExposureKeys: UploadMissingExposureKeys) -> Unit,
    private val onShareAppClick: () -> Unit
) : EpoxyController() {

    var ownHealthStatus: HealthStatusData by adapterProperty(HealthStatusData.NoHealthStatus)
    var contactsHealthStatus: HealthStatusData by adapterProperty(HealthStatusData.NoHealthStatus)
    var showQuarantineEnd: Boolean by adapterProperty(false)
    var someoneHasRecoveredHealthStatus: HealthStatusData by adapterProperty(HealthStatusData.NoHealthStatus)
    var exposureNotificationPhase: ExposureNotificationPhase? by adapterProperty(null as ExposureNotificationPhase?)
    var dateOfFirstMedicalConfirmation: ZonedDateTime? by adapterProperty(null as ZonedDateTime?)
    var uploadMissingExposureKeys: Optional<UploadMissingExposureKeys> by adapterProperty(Optional.empty())

    override fun buildModels() {
        emptySpace(modelCountBuiltSoFar, 16)

        /**
         * Build all cards for own and contact health status as well as status updates
         */
        if (ownHealthStatus != HealthStatusData.NoHealthStatus ||
            contactsHealthStatus != HealthStatusData.NoHealthStatus ||
            showQuarantineEnd ||
            someoneHasRecoveredHealthStatus != HealthStatusData.NoHealthStatus
        ) {

            /**
             * Build card for own health status if available
             */
            if (ownHealthStatus != HealthStatusData.NoHealthStatus) {
                buildOwnHealthStatus()
            }

            /**
             * Add single space if own AND contact health state are available
             */
            if (ownHealthStatus != HealthStatusData.NoHealthStatus &&
                contactsHealthStatus != HealthStatusData.NoHealthStatus
            ) {
                emptySpace(modelCountBuiltSoFar, 16)
            }

            /**
             * Build card for contacts health status if available
             */
            if (contactsHealthStatus != HealthStatusData.NoHealthStatus) {
                buildContactHealthStatus()
            }

            /**
             * Add single space if own OR contact health state are available AND someone has recovered
             */
            if ((ownHealthStatus != HealthStatusData.NoHealthStatus ||
                        contactsHealthStatus != HealthStatusData.NoHealthStatus) &&
                someoneHasRecoveredHealthStatus == HealthStatusData.SomeoneHasRecovered
            ) {
                emptySpace(modelCountBuiltSoFar, 16)
            }

            /**
             * Build card for someone has recovered if available
             */
            if (someoneHasRecoveredHealthStatus == HealthStatusData.SomeoneHasRecovered) {
                buildSomeoneHasRecoveredStatus()
            }

            /**
             * Add single space if own or contact health state are available or someone has recovered AND the quarantine should end
             */
            if ((ownHealthStatus != HealthStatusData.NoHealthStatus ||
                        contactsHealthStatus != HealthStatusData.NoHealthStatus ||
                        someoneHasRecoveredHealthStatus == HealthStatusData.SomeoneHasRecovered) &&
                showQuarantineEnd
            ) {
                emptySpace(modelCountBuiltSoFar, 16)
            }

            /**
             * Build card for quarantine end if available
             */
            if (showQuarantineEnd) {
                buildQuarantineEndStatus()
            }

            /**
             * Add single space if a single card is shown
             */
            if (ownHealthStatus != HealthStatusData.NoHealthStatus ||
                contactsHealthStatus != HealthStatusData.NoHealthStatus ||
                someoneHasRecoveredHealthStatus == HealthStatusData.SomeoneHasRecovered ||
                showQuarantineEnd
            ) {
                emptySpace(modelCountBuiltSoFar, 32)
            }
        }

        handshakeHeadline {
            id("handshake_title")
            title(context.string(R.string.main_body_contact_title))
        }

        emptySpace(modelCountBuiltSoFar, 16)

        // needed to have two caches of epoxy models because of lottie
        if (exposureNotificationPhase is FrameworkRunning) {
            handshakeImage {
                id("handshake_image_active")
                active(true)
            }
        } else {
            handshakeImage {
                id("handshake_image_inactive")
                active(false)
            }
        }

        emptySpace(modelCountBuiltSoFar, 16)

        automaticHandshakeSwitch(onAutomaticHandshakeEnabled) {
            id("automatic_handshake_switch")
            phase(exposureNotificationPhase)
            // TODO: 03/06/2020 dusanjencik: Do we need to disable it?
//            enabled((ownHealthStatus is HealthStatusData.SicknessCertificate).not())
        }

        emptySpace(modelCountBuiltSoFar, 16)

        exposureNotificationPhase?.let { phase ->
            when (phase) {
                is PrerequisitesError -> {
                    buildPrerequisitesErrorCard(phase)
                }
                is FrameworkError -> {
                    buildExposureFrameworkErrorCard(phase)
                }
            }
        }

        additionalInformation(onAutomaticHandshakeInformationClick) {
            id("handshake_additional_information")
            title(context.string(R.string.main_automatic_handshake_information_hint))
        }

        emptySpace(modelCountBuiltSoFar, 16)

        buildShareAppCard()

        if ((ownHealthStatus is HealthStatusData.SelfTestingSuspicionOfSickness).not()
            && (ownHealthStatus is HealthStatusData.SicknessCertificate).not()
        ) {
            emptySpace(modelCountBuiltSoFar, 16)

            verticalBackgroundModelGroup(
                listOf(
                    EmptySpaceModel_()
                        .id(modelCountBuiltSoFar)
                        .height(32),
                    DescriptionBlockModel_()
                        .id("feel")
                        .title(context.string(R.string.main_body_feeling_title))
                        .description(context.string(R.string.main_body_feeling_description)),
                    EmptySpaceModel_()
                        .id(modelCountBuiltSoFar)
                        .height(16),
                    ButtonType2Model_ { onFeelingClick(false) }
                        .id("feel_button")
                        .text(context.string(R.string.main_button_feel_today_button))
                        .enabled(exposureNotificationPhase.isReportingEnabled())
                        .onDisabledClick { onFeelingClick(true) },
                    EmptySpaceModel_()
                        .id(modelCountBuiltSoFar)
                        .height(40)
                )
            ) {
                backgroundColor(R.color.white)
            }
        }

        if ((ownHealthStatus is HealthStatusData.SicknessCertificate).not()) {

            emptySpace(modelCountBuiltSoFar, 24)

            verticalBackgroundModelGroup(
                listOf(
                    EmptySpaceModel_()
                        .id(modelCountBuiltSoFar)
                        .height(32),
                    DescriptionBlockModel_()
                        .id("report")
                        .title(context.string(R.string.main_body_report_title))
                        .description(context.string(R.string.main_body_report_description)),
                    EmptySpaceModel_()
                        .id(modelCountBuiltSoFar)
                        .height(16),
                    ButtonType2Model_ { onReportClick(false) }
                        .id("report_button")
                        .text(context.string(R.string.main_body_report_button))
                        .enabled(exposureNotificationPhase.isReportingEnabled())
                        .onDisabledClick { onReportClick(true) },
                    EmptySpaceModel_()
                        .id(modelCountBuiltSoFar)
                        .height(40)
                )
            ) {
                backgroundColor(R.color.background_gray)
            }
        } else {
            emptySpace(modelCountBuiltSoFar, 40)
        }
    }

    /**
     * Display an error card if some of exposure prerequisites checks failed.
     */
    private fun buildPrerequisitesErrorCard(phase: ExposureNotificationPhase) {
        when (phase) {
            is UnavailableGooglePlayServices -> {
                exposureNotificationError({ onExposureNotificationErrorActionClick(phase) }) {
                    id("unavailable_google_play_services")
                    title(context.string(R.string.main_exposure_error_google_play_unavailable_title))
                    fun addTryToResolveButtonIfPossible() {
                        if (phase.googlePlayAvailability.isUserResolvableError(phase.googlePlayServicesStatusCode)) {
                            action(context.string(R.string.main_exposure_error_google_play_unavailable_action))
                        }
                    }
                    when (phase) {
                        is ServiceMissing -> {
                            description(context.string(R.string.main_exposure_error_google_play_unavailable_missing_message))
                            addTryToResolveButtonIfPossible()
                        }
                        is ServiceUpdating -> {
                            description(context.string(R.string.main_exposure_error_google_play_unavailable_updating_message))
                            action(context.string(R.string.main_exposure_error_google_play_unavailable_updating_action))
                        }
                        is ServiceVersionUpdateRequired -> {
                            description(context.string(R.string.main_exposure_error_google_play_unavailable_update_required_message))
                            action(context.string(R.string.main_exposure_error_google_play_unavailable_update_required_action))
                        }
                        is ServiceDisabled -> {
                            description(context.string(R.string.main_exposure_error_google_play_unavailable_disabled_message))
                            addTryToResolveButtonIfPossible()
                        }
                        is ServiceInvalid -> {
                            description(context.string(R.string.main_exposure_error_google_play_unavailable_invalid_message))
                            addTryToResolveButtonIfPossible()
                        }
                    }
                }

                emptySpace(modelCountBuiltSoFar, 16)
            }
            is InvalidVersionOfGooglePlayServices -> {
                exposureNotificationError({ onExposureNotificationErrorActionClick(phase) }) {
                    id("invalid_google_play_services_version")
                    title(context.string(R.string.main_exposure_error_google_play_wrong_version_title))
                    description(context.string(R.string.main_exposure_error_google_play_wrong_version_message))
                    action(context.string(R.string.main_exposure_error_google_play_wrong_version_action_btn))
                }

                emptySpace(modelCountBuiltSoFar, 16)
            }
            is BluetoothNotSupported -> {
                exposureNotificationError({ onExposureNotificationErrorActionClick(phase) }) {
                    id("bluetooth_not_supported")
                    title(context.string(R.string.main_exposure_error_bluetooth_not_supported_title))
                    description(context.string(R.string.main_exposure_error_bluetooth_not_supported_title))
                }

                emptySpace(modelCountBuiltSoFar, 16)
            }
        }
    }

    /**
     * Display an error card if exposure framework has an error.
     */
    private fun buildExposureFrameworkErrorCard(phase: ExposureNotificationPhase) {
        fun exposureNotificationError(description: String) {
            exposureNotificationError({ onExposureNotificationErrorActionClick(phase) }) {
                id("exposure_notification_framework_error")
                title(context.string(R.string.main_exposure_error_title))
                description(description)
                action(context.string(R.string.main_exposure_error_action))
            }

            emptySpace(modelCountBuiltSoFar, 16)
        }
        when (phase) {
            is Critical -> {
                when (phase) {
                    is SignInRequired -> {
                        exposureNotificationError(context.string(R.string.main_exposure_error_sign_in_message))
                    }
                    is InvalidAccount -> {
                        exposureNotificationError(context.string(R.string.main_exposure_error_invalid_account_message))
                    }
                    is ResolutionRequired -> {
                        // ignored, there is displayed a dialog
                    }
                    is ResolutionDeclined -> {
                        exposureNotificationError(context.string(R.string.main_exposure_error_declined_message))
                    }
                    is NetworkError,
                    is Interrupted,
                    is Timeout,
                    is Canceled -> {
                        exposureNotificationError(context.string(R.string.main_exposure_error_network_error_message))
                    }
                    is InternalError,
                    is Error,
                    is Unknown -> {
                        exposureNotificationError(context.string(R.string.main_exposure_error_internal_message))
                    }
                    is DeveloperError,
                    is ApiNotConnected -> {
                        exposureNotificationError(context.string(R.string.main_exposure_error_developer_message))
                    }
                }
            }
            is NotCritical.BluetoothNotEnabled -> {
                exposureNotificationError({ onExposureNotificationErrorActionClick(phase) }) {
                    id("exposure_notification_framework_error")
                    title(context.string(R.string.main_exposure_error_title))
                    description(context.string(R.string.main_exposure_error_bluetooth_off_message))
                    action(context.string(R.string.main_exposure_error_bluetooth_off_action))
                }

                emptySpace(modelCountBuiltSoFar, 16)
            }
        }
    }

    /**
     * Build card for own health status
     */
    private fun buildOwnHealthStatus() {
        val modelList = arrayListOf<EpoxyModel<out Any>>()

        EmptySpaceModel_()
            .id(modelCountBuiltSoFar)
            .height(32)
            .addTo(modelList)

        HealthStatusModel_(onHealthStatusClick)
            .id("own_health_status")
            .data(ownHealthStatus)
            .addTo(modelList)

        if (ownHealthStatus is HealthStatusData.SelfTestingSuspicionOfSickness) {
            EmptySpaceModel_()
                .id(modelCountBuiltSoFar)
                .height(16)
                .addTo(modelList)

            ButtonType2Model_ { onRevokeSuspicionClick(false) }
                .id("own_health_status_present_revoke_suspicion")
                .text(context.string(R.string.self_testing_suspicion_button_revoke))
                .enabled(exposureNotificationPhase.isReportingEnabled())
                .onDisabledClick { onRevokeSuspicionClick(true) }
                .addTo(modelList)

            EmptySpaceModel_()
                .id(modelCountBuiltSoFar)
                .height(16)
                .addTo(modelList)

            ButtonType2Model_ { onPresentMedicalReportClick(false) }
                .id("own_health_status_present_medical_report_button")
                .text(context.string(R.string.self_testing_suspicion_secondary_button))
                .enabled(exposureNotificationPhase.isReportingEnabled())
                .onDisabledClick { onPresentMedicalReportClick(true) }
                .addTo(modelList)
        }

        if (ownHealthStatus is HealthStatusData.SelfTestingSymptomsMonitoring) {
            EmptySpaceModel_()
                .id(modelCountBuiltSoFar)
                .height(16)
                .addTo(modelList)

            ButtonType2Model_ { onCheckSymptomsAgainClick(false) }
                .id("own_health_status_check_symptoms_button")
                .text(context.string(R.string.self_testing_symptoms_secondary_button))
                .enabled(exposureNotificationPhase.isReportingEnabled())
                .onDisabledClick { onCheckSymptomsAgainClick(true) }
                .addTo(modelList)
        }

        val isRedRevokingEnabled = dateOfFirstMedicalConfirmation
<<<<<<< HEAD
            ?.isAfter(
                ZonedDateTime.now()
                    .minus(Constants.Behavior.MEDICAL_CONFIRMATION_REVOKING_POSSIBLE_DURATION)
            )
=======
            ?.isAfter(ZonedDateTime.now().minus(Constants.Behavior.MEDICAL_CONFIRMATION_REVOKING_POSSIBLE_DURATION).startOfTheDay())
>>>>>>> c02ac5a7
            ?: true

        if (ownHealthStatus is HealthStatusData.SicknessCertificate && isRedRevokingEnabled) {
            EmptySpaceModel_()
                .id(modelCountBuiltSoFar)
                .height(16)
                .addTo(modelList)

            ButtonType2Model_ { onRevokeSicknessClick(false) }
                .id("own_health_status_revoke_sickness")
                .text(context.string(R.string.sickness_certificate_attest_revoke))
                .enabled(exposureNotificationPhase.isReportingEnabled())
                .onDisabledClick { onRevokeSicknessClick(true) }
                .addTo(modelList)
        }

        if ((ownHealthStatus is HealthStatusData.SelfTestingSuspicionOfSickness ||
                    ownHealthStatus is HealthStatusData.SicknessCertificate) &&
            uploadMissingExposureKeys.isPresent
        ) {
            EmptySpaceModel_()
                .id(modelCountBuiltSoFar)
                .height(16)
                .addTo(modelList)

            ButtonType2Model_ {
                onUploadMissingExposureKeysClick(
                    false,
                    uploadMissingExposureKeys.get()
                )
            }
                .id("own_health_status_upload_missing_exposure_keys")
                .text(context.string(R.string.upload_missing_keys))
                .enabled(exposureNotificationPhase.isReportingEnabled())
                .onDisabledClick {
                    onUploadMissingExposureKeysClick(
                        true,
                        uploadMissingExposureKeys.get()
                    )
                }
                .addTo(modelList)
        }

        EmptySpaceModel_()
            .id(modelCountBuiltSoFar)
            .height(32)
            .addTo(modelList)

        verticalBackgroundModelGroup(modelList) {
            id("vertical_model_group_own_health_status")
            backgroundColor(R.color.background_gray)
        }
    }

    /**
     * Build card for contacts health status
     */
    private fun buildContactHealthStatus() {
        val modelList = arrayListOf<EpoxyModel<out Any>>()

        EmptySpaceModel_()
            .id(modelCountBuiltSoFar)
            .height(32)
            .addTo(modelList)

        HealthStatusModel_(onHealthStatusClick)
            .id("contacts_health_status")
            .data(contactsHealthStatus)
            .ownHealthStatus(ownHealthStatus)
            .addTo(modelList)

        EmptySpaceModel_()
            .id(modelCountBuiltSoFar)
            .height(32)
            .addTo(modelList)

        verticalBackgroundModelGroup(modelList) {
            id("vertical_model_group_contact_health_status")
            backgroundColor(R.color.background_gray)
        }
    }

    /**
     * Build card for someone has recovered
     */
    private fun buildSomeoneHasRecoveredStatus() {
        val modelList = arrayListOf<EpoxyModel<out Any>>()

        EmptySpaceModel_()
            .id(modelCountBuiltSoFar)
            .height(32)
            .addTo(modelList)

        StatusUpdateModel_(onSomeoneHasRecoveredCloseClick)
            .id("someone_has_recovered_health_status")
            .title(context.string(R.string.main_status_update_headline))
            .description(context.string(R.string.main_status_update_contact_sickness_not_confirmed_message))
            .cardStatus(CardUpdateStatus.ContactUpdate)
            .addTo(modelList)

        EmptySpaceModel_()
            .id(modelCountBuiltSoFar)
            .height(32)
            .addTo(modelList)

        verticalBackgroundModelGroup(modelList) {
            id("vertical_model_group_someone_has_recovered")
            backgroundColor(R.color.background_gray)
        }
    }

    /**
     * Build card for quarantine end
     */
    private fun buildQuarantineEndStatus() {
        val modelList = arrayListOf<EpoxyModel<out Any>>()

        EmptySpaceModel_()
            .id(modelCountBuiltSoFar)
            .height(32)
            .addTo(modelList)

        StatusUpdateModel_(onQuarantineEndCloseClick)
            .id("quarantine_ended")
            .title(context.string(R.string.local_notification_quarantine_end_headline))
            .description(context.string(R.string.local_notification_quarantine_end_message))
            .cardStatus(CardUpdateStatus.EndOfQuarantine)
            .addTo(modelList)

        EmptySpaceModel_()
            .id(modelCountBuiltSoFar)
            .height(32)
            .addTo(modelList)

        verticalBackgroundModelGroup(modelList) {
            id("vertical_model_group_end_of_quarantine")
            backgroundColor(R.color.background_gray)
        }
    }

    /**
     * Build card for sharing the app
     */
    private fun buildShareAppCard() {
        val modelList = arrayListOf<EpoxyModel<out Any>>()

        EmptySpaceModel_()
            .id(modelCountBuiltSoFar)
            .height(32)
            .addTo(modelList)

        DashboardShareAppModel_(onShareAppClick)
            .id("share_app")
            .addTo(modelList)

        EmptySpaceModel_()
            .id(modelCountBuiltSoFar)
            .height(32)
            .addTo(modelList)

        verticalBackgroundModelGroup(modelList) {
            id("vertical_model_group_share_app")
            backgroundColor(R.color.background_gray)
        }
    }
}

sealed class CardUpdateStatus {

    object ContactUpdate : CardUpdateStatus()
    object EndOfQuarantine : CardUpdateStatus()
}

private fun ExposureNotificationPhase?.isReportingEnabled(): Boolean {
    return this is FrameworkRunning || this is NotCritical
}<|MERGE_RESOLUTION|>--- conflicted
+++ resolved
@@ -430,14 +430,7 @@
         }
 
         val isRedRevokingEnabled = dateOfFirstMedicalConfirmation
-<<<<<<< HEAD
-            ?.isAfter(
-                ZonedDateTime.now()
-                    .minus(Constants.Behavior.MEDICAL_CONFIRMATION_REVOKING_POSSIBLE_DURATION)
-            )
-=======
             ?.isAfter(ZonedDateTime.now().minus(Constants.Behavior.MEDICAL_CONFIRMATION_REVOKING_POSSIBLE_DURATION).startOfTheDay())
->>>>>>> c02ac5a7
             ?: true
 
         if (ownHealthStatus is HealthStatusData.SicknessCertificate && isRedRevokingEnabled) {
