--- conflicted
+++ resolved
@@ -31,12 +31,9 @@
     private val onShareAppClick: () -> Unit
 ) : EpoxyController() {
 
-<<<<<<< HEAD
     var combinedExposureNotificationsState: CombinedExposureNotificationsState by adapterProperty(CombinedExposureNotificationsState.Disabled)
     var savedEncounters: Int by adapterProperty(0)
 
-=======
->>>>>>> 4f913a86
     var ownHealthStatus: HealthStatusData by adapterProperty(HealthStatusData.NoHealthStatus)
     var contactsHealthStatus: HealthStatusData by adapterProperty(HealthStatusData.NoHealthStatus)
     var showQuarantineEnd: Boolean by adapterProperty(false)
